--- conflicted
+++ resolved
@@ -22,11 +22,7 @@
 import ContextMenu from "./ContextMenu";
 import { requestChunking, requestEmbeddings } from "../utils/chunker-client";
 
-<<<<<<< HEAD
 const ZOOM_LEVELS = [25, 50, 75, 90, 100, 125, 150, 175, 200, 250, 300, 350, 400, 500];
-=======
-const ZOOM_LEVELS = [50, 75, 90, 100, 125, 150, 175, 200, 250, 300, 350, 400, 500];
->>>>>>> 08096099
 
 export const ViewerApp: React.FC = () => {
   const [pdf, setPdf] = useState<PDFDocumentProxy | null>(null);
@@ -663,6 +659,56 @@
     };
   }, [handlePrevPage, handleNextPage, handleZoomIn, handleZoomOut]);
 
+  // Note handlers
+  const handleNoteDelete = useCallback(async (id: string) => {
+    try {
+      await deleteNote(id);
+      setNotes((prev) => prev.filter((n) => n.id !== id));
+    } catch (err) {
+      console.error("Failed to delete note", err);
+    }
+  }, []);
+
+  const handleNoteEdit = useCallback(async (id: string, newText: string) => {
+    try {
+      const note = notes.find((n) => n.id === id);
+      if (!note) return;
+
+      const updatedNote = { ...note, text: newText.trim() || undefined };
+      await putNote(updatedNote);
+      setNotes((prev) =>
+        prev.map((n) => (n.id === id ? updatedNote : n))
+      );
+    } catch (err) {
+      console.error("Failed to update note", err);
+    }
+  }, [notes]);
+
+  // Comment handlers
+  const handleCommentDelete = useCallback(async (id: string) => {
+    try {
+      await deleteComment(id);
+      setComments((prev) => prev.filter((c) => c.id !== id));
+    } catch (err) {
+      console.error("Failed to delete comment", err);
+    }
+  }, []);
+
+  const handleCommentEdit = useCallback(async (id: string, newText: string) => {
+    try {
+      const comment = comments.find((c) => c.id === id);
+      if (!comment) return;
+
+      const updatedComment = { ...comment, text: newText };
+      await putComment(updatedComment);
+      setComments((prev) =>
+        prev.map((c) => (c.id === id ? updatedComment : c))
+      );
+    } catch (err) {
+      console.error("Failed to update comment", err);
+    }
+  }, [comments]);
+
   // Ctrl+scroll zoom handler - attached to container only
   useEffect(() => {
     const container = containerRef.current;
@@ -724,63 +770,9 @@
         clearTimeout(wheelTimeout);
       }
     };
-<<<<<<< HEAD
-  }, [handlePrevPage, handleNextPage, handleZoomIn, handleZoomOut]);
-
-  // Note handlers
-  const handleNoteDelete = useCallback(async (id: string) => {
-    try {
-      await deleteNote(id);
-      setNotes((prev) => prev.filter((n) => n.id !== id));
-    } catch (err) {
-      console.error("Failed to delete note", err);
-    }
-  }, []);
-
-  const handleNoteEdit = useCallback(async (id: string, newText: string) => {
-    try {
-      const note = notes.find((n) => n.id === id);
-      if (!note) return;
-
-      const updatedNote = { ...note, text: newText.trim() || undefined };
-      await putNote(updatedNote);
-      setNotes((prev) =>
-        prev.map((n) => (n.id === id ? updatedNote : n))
-      );
-    } catch (err) {
-      console.error("Failed to update note", err);
-    }
-  }, [notes]);
-
-  // Comment handlers
-  const handleCommentDelete = useCallback(async (id: string) => {
-    try {
-      await deleteComment(id);
-      setComments((prev) => prev.filter((c) => c.id !== id));
-    } catch (err) {
-      console.error("Failed to delete comment", err);
-    }
-  }, []);
-
-  const handleCommentEdit = useCallback(async (id: string, newText: string) => {
-    try {
-      const comment = comments.find((c) => c.id === id);
-      if (!comment) return;
-
-      const updatedComment = { ...comment, text: newText };
-      await putComment(updatedComment);
-      setComments((prev) =>
-        prev.map((c) => (c.id === id ? updatedComment : c))
-      );
-    } catch (err) {
-      console.error("Failed to update comment", err);
-    }
-  }, [comments]);
+  }, [zoom, changeZoom]);
 
   const handleRender = useCallback(
-=======
-  }, [zoom, changeZoom]);  const handleRender = useCallback(
->>>>>>> 08096099
     async (
       pageNum: number,
       canvas: HTMLCanvasElement,

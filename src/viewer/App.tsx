--- conflicted
+++ resolved
@@ -15,23 +15,16 @@
   getNotesByDoc,
   putComment,
   getCommentsByDoc,
-<<<<<<< HEAD
   deleteNote,
   deleteComment,
-=======
   getChunksByDoc,
   getTableOfContents,
->>>>>>> b103c806
 } from "../db";
 import { readOPFSFile } from "../db/opfs";
 import ContextMenu from "./ContextMenu";
 import { requestGeminiChunking, requestEmbeddings, requestTOC } from "../utils/chunker-client";
 
-<<<<<<< HEAD
 const ZOOM_LEVELS = [25, 50, 75, 90, 100, 125, 150, 175, 200, 250, 300, 350, 400, 500];
-=======
-const ZOOM_LEVELS = [50, 75, 90, 100, 125, 150, 175, 200, 250, 300, 350, 400, 500];
->>>>>>> b103c806
 
 export const ViewerApp: React.FC = () => {
   const [pdf, setPdf] = useState<PDFDocumentProxy | null>(null);
@@ -246,7 +239,7 @@
               getChunksByDoc(hash),
               getTableOfContents(hash)
             ]);
-            
+
             if (chunks.length > 0 && !toc) {
               console.log('[App] Document has chunks but no TOC, triggering TOC generation');
               const tocResponse = await requestTOC({
@@ -254,7 +247,7 @@
                 fileUrl: fileUrl || undefined,
                 uploadId: uploadId || undefined,
               });
-              
+
               if (tocResponse.success) {
                 console.log('TOC generation task created:', tocResponse.taskId);
               } else {
@@ -696,7 +689,6 @@
     };
   }, [handlePrevPage, handleNextPage, handleZoomIn, handleZoomOut]);
 
-<<<<<<< HEAD
   // Note handlers
   const handleNoteDelete = useCallback(async (id: string) => {
     try {
@@ -747,8 +739,6 @@
     }
   }, [comments]);
 
-=======
->>>>>>> b103c806
   // Ctrl+scroll zoom handler - attached to container only
   useEffect(() => {
     const container = containerRef.current;
@@ -810,13 +800,9 @@
         clearTimeout(wheelTimeout);
       }
     };
-<<<<<<< HEAD
   }, [zoom, changeZoom]);
 
   const handleRender = useCallback(
-=======
-  }, [zoom, changeZoom]);  const handleRender = useCallback(
->>>>>>> b103c806
     async (
       pageNum: number,
       canvas: HTMLCanvasElement,

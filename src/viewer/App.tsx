<<<<<<< HEAD
import React, { useEffect, useState, useRef, useCallback } from 'react';
import type { PDFDocumentProxy, PDFPageProxy } from 'pdfjs-dist';
import { loadPDF, calculateScale } from './pdf';
import { Page } from './Page';
import { Toolbar } from './Toolbar';
import { useRenderQueue, CanvasCache } from './useRenderQueue';
import { parseHash, updateHash } from '../utils/hash';
import { generateDocHash } from '../utils/hash';
import { getDoc, putDoc, updateDocState, putHighlight, getHighlightsByDoc, putNote, getNotesByDoc } from '../db';
import { readOPFSFile } from '../db/opfs';
import ContextMenu from './ContextMenu';
=======
import React, { useEffect, useState, useRef, useCallback } from "react";
import type { PDFDocumentProxy, PDFPageProxy } from "pdfjs-dist";
import { loadPDF, calculateScale } from "./pdf";
import { Page } from "./Page";
import { Toolbar } from "./Toolbar";
import { useRenderQueue, CanvasCache } from "./useRenderQueue";
import { parseHash, updateHash } from "../utils/hash";
import { generateDocHash } from "../utils/hash";
import { getDoc, putDoc, updateDocState } from "../db";
import { readOPFSFile } from "../db/opfs";
import { requestChunking } from "../utils/chunker-client";
>>>>>>> 6018dc85

const ZOOM_LEVELS = [50, 75, 90, 100, 125, 150, 175, 200, 250, 300];

export const ViewerApp: React.FC = () => {
  const [pdf, setPdf] = useState<PDFDocumentProxy | null>(null);
  const [pages, setPages] = useState<(PDFPageProxy | null)[]>([]);
  const [currentPage, setCurrentPage] = useState(1);

  const [zoom, setZoom] = useState<string>("fitPage");
  const [scale, setScale] = useState(1);
  const [loading, setLoading] = useState(true);
  const [error, setError] = useState<string | null>(null);
  const [docHash, setDocHash] = useState<string>("");
  const [isInitialLoad, setIsInitialLoad] = useState(true);

  const containerRef = useRef<HTMLDivElement>(null);
  const observerRef = useRef<IntersectionObserver | null>(null);
  const renderQueue = useRenderQueue();
  const canvasCacheRef = useRef(new CanvasCache());
  const visiblePagesRef = useRef<Set<number>>(new Set([1]));
  // Context menu state
  const [contextVisible, setContextVisible] = useState(false);
  const [contextPos, setContextPos] = useState<{ x: number; y: number }>({ x: 0, y: 0 });
  const [highlights, setHighlights] = useState<Array<any>>([]);
  const [notes, setNotes] = useState<Array<any>>([]);
  const [noteInput, setNoteInput] = useState<string>('');
  const [noteAnchor, setNoteAnchor] = useState<{ x: number; y: number; page: number; range: Range } | null>(null);

  // Parse URL params
  const params = new URLSearchParams(window.location.search);
  const fileUrl = params.get("file");
  const uploadId = params.get("uploadId");
  const fileName = params.get("name") || "document.pdf";

  // Load PDF on mount
  useEffect(() => {
    const loadDocument = async () => {
      try {
        setLoading(true);
        setError(null);

        let pdfDoc: PDFDocumentProxy;
        let source: { type: "url" | "uploadId"; value: string };
        let hash: string;

        if (uploadId) {
          // Load from OPFS
          source = { type: "uploadId", value: uploadId };
          const arrayBuffer = await readOPFSFile(uploadId);

          // Generate hash from file metadata
          const firstBytes = arrayBuffer.slice(0, 64 * 1024);
          const lastBytes = arrayBuffer.slice(-64 * 1024);
          hash = await generateDocHash(source, {
            size: arrayBuffer.byteLength,
            mtime: Date.now(),
            firstBytes,
            lastBytes,
          });

          pdfDoc = await loadPDF({ data: arrayBuffer });
        } else if (fileUrl) {
          // Load from URL
          source = { type: "url", value: fileUrl };

          try {
            pdfDoc = await loadPDF({ url: fileUrl, withCredentials: true });
            // TODO: Extract ETag/Content-Length from response for better hashing
            hash = await generateDocHash(source);
          } catch (err: any) {
            // Show CORS error card
            setError("cors");
            setLoading(false);
            return;
          }
        } else {
          setError("No file specified");
          setLoading(false);
          return;
        }

        setDocHash(hash);
        setPdf(pdfDoc);

        // Load all pages
        const pageCount = pdfDoc.numPages;
        const pagePromises: Promise<PDFPageProxy>[] = [];
        for (let i = 1; i <= pageCount; i++) {
          pagePromises.push(pdfDoc.getPage(i));
        }
        const loadedPages = await Promise.all(pagePromises);
        setPages(loadedPages);

        // Restore last state or use hash
        const existingDoc = await getDoc(hash);
        const hashState = parseHash(window.location.hash);

        let restoredPage = 1;
        let restoredZoom = "fitPage";

        if (hashState.page) {
          restoredPage = hashState.page;
        } else if (existingDoc?.lastPage) {
          restoredPage = existingDoc.lastPage;
        }

        if (hashState.zoom) {
          restoredZoom = hashState.zoom;
        } else if (existingDoc?.lastZoom) {
          restoredZoom = existingDoc.lastZoom;
        }

        setCurrentPage(restoredPage);
        setZoom(restoredZoom);

        // Initialize visible pages with the restored page
        visiblePagesRef.current = new Set([restoredPage]);

        // Scroll to restored page after a brief delay to ensure rendering
        if (restoredPage > 1) {
          setTimeout(() => {
            const pageEl = document.querySelector(
              `[data-page-num="${restoredPage}"]`
            );
            if (pageEl) {
              pageEl.scrollIntoView({ behavior: "auto", block: "start" });
            }
          }, 100);
        }

        // Mark initial load as complete
        setTimeout(() => {
          setIsInitialLoad(false);
        }, 200);

        // Load highlights for this document
        (async () => {
          try {
            const hs = await getHighlightsByDoc(hash);
            setHighlights(hs || []);
          } catch (err) {
            console.error('Failed to load highlights', err);
          }
        })();
        // Load notes for this document
        (async () => {
          try {
            const ns = await getNotesByDoc(hash);
            setNotes(ns || []);
          } catch (err) {
            console.error('Failed to load notes', err);
          }
        })();

        // Create or update doc record
        if (!existingDoc) {
          await putDoc({
            docHash: hash,
            source,
            name: fileName,
            pageCount,
            lastPage: restoredPage,
            lastZoom: restoredZoom,
            createdAt: Date.now(),
            updatedAt: Date.now(),
          });
        }

        // Pass URL directly for url-based PDFs
        if (fileUrl) {
          requestChunking({
            docHash: hash,
            fileUrl: fileUrl,
          })
            .then((response) => {
              if (response.success) {
                console.log("Chunking task created:", response.taskId);
              } else {
                console.error(
                  "Failed to create chunking task:",
                  response.error
                );
              }
            })
            .catch((err) => {
              console.error("Error starting chunking:", err);
            });
        }

        setLoading(false);
      } catch (err: any) {
        console.error("Failed to load PDF:", err);
        setError(err.message || "Failed to load PDF");
        setLoading(false);
      }
    };

    loadDocument();
  }, [fileUrl, uploadId, fileName]);

  // Right-click to open custom context menu
  useEffect(() => {
    const onContext = (e: MouseEvent) => {
      // Only show when right-clicking inside viewer container
      const container = containerRef.current;
      if (!container) return;
      if (!container.contains(e.target as Node)) return;

      e.preventDefault();
      setContextPos({ x: e.clientX, y: e.clientY });
      setContextVisible(true);
    };

    const onClick = () => setContextVisible(false);

    window.addEventListener('contextmenu', onContext);
    window.addEventListener('click', onClick);
    return () => {
      window.removeEventListener('contextmenu', onContext);
      window.removeEventListener('click', onClick);
    };
  }, []);

  // Handle context menu actions (highlight creation, note, etc.)
  const handleContextAction = async (action: string) => {
    if (action === 'note') {
      // Open a small input anchored to the selection
      const sel = window.getSelection();
      if (!sel || sel.rangeCount === 0) return;
      const range = sel.getRangeAt(0);
      const rects = Array.from(range.getClientRects());
      const first = rects[0];
      if (!first) return;
      const pageEl = document.elementFromPoint(first.left + 1, first.top + 1)?.closest('[data-page-num]') as HTMLElement | null;
      if (!pageEl) return;
      const pageNum = parseInt(pageEl.getAttribute('data-page-num') || '0', 10);
      setNoteAnchor({ x: first.left, y: first.top - 24, page: pageNum, range });
      setNoteInput('');
      setContextVisible(false);
      return;
    }

    if (!action.startsWith('highlight:')) return;
    const color = action.split(':')[1];
    const sel = window.getSelection();
    if (!sel || sel.rangeCount === 0) return;

    const range = sel.getRangeAt(0);
    const rects = Array.from(range.getClientRects()).map(r => ({
      top: r.top,
      left: r.left,
      width: r.width,
      height: r.height,
    }));

    // Find which page these rects belong to (use first rect)
    const first = rects[0];
    if (!first) return;

    // Determine page element and compute rects relative to page box
    const pageEl = document.elementFromPoint(first.left + 1, first.top + 1)?.closest('[data-page-num]') as HTMLElement | null;
    if (!pageEl) return;
    const pageNum = parseInt(pageEl.getAttribute('data-page-num') || '0', 10);
    const pageBox = pageEl.getBoundingClientRect();

    // Normalize rects to fractions of page width/height so highlights scale with zoom
    const relRects = rects.map(r => ({
      top: (r.top - pageBox.top) / pageBox.height,
      left: (r.left - pageBox.left) / pageBox.width,
      width: r.width / pageBox.width,
      height: r.height / pageBox.height,
    }));

    // Persist highlight
    const id = `${docHash}:${pageNum}:${Date.now()}`;
    const h = {
      id,
      docHash,
      page: pageNum,
      rects: relRects,
      color,
      createdAt: Date.now(),
    };

    try {
      await putHighlight(h);
      setHighlights(prev => [...prev, h]);
    } catch (err) {
      console.error('Failed to save highlight', err);
    }

    // Clear selection and close menu
    window.getSelection()?.removeAllRanges();
    setContextVisible(false);
  };

  // Calculate scale when zoom changes or container resizes
  useEffect(() => {
    if (!pages[0] || !containerRef.current) return;

    const updateScale = () => {
      const container = containerRef.current;
      if (!container) return;

      const containerWidth = container.clientWidth;
      const containerHeight = container.clientHeight - 40; // py-4 padding + small buffer to prevent next page peeking

      const newScale = calculateScale(
        pages[0]!,
        containerWidth,
        containerHeight,
        zoom === "fitWidth" || zoom === "fitPage" ? zoom : parseInt(zoom, 10)
      );
      setScale(newScale);
    };

    updateScale();

    const resizeObserver = new ResizeObserver(updateScale);
    resizeObserver.observe(containerRef.current);

    return () => resizeObserver.disconnect();
  }, [zoom, pages]);

  // Set up IntersectionObserver for virtualization
  useEffect(() => {
    if (!containerRef.current || pages.length === 0) return;

    // Small delay to ensure page elements are in the DOM
    const timeoutId = setTimeout(() => {
      const container = containerRef.current;
      if (!container) return;

      const updateCurrentPage = (pageNum: number) => {
        setCurrentPage(pageNum);
      };

      observerRef.current = new IntersectionObserver(
        (entries) => {
          let mostVisiblePage = 0;
          let maxRatio = 0;

          entries.forEach((entry) => {
            const pageNum = parseInt(
              entry.target.getAttribute("data-page-num") || "0",
              10
            );

            if (entry.isIntersecting) {
              visiblePagesRef.current.add(pageNum);

              // Track most visible page
              if (entry.intersectionRatio > maxRatio) {
                maxRatio = entry.intersectionRatio;
                mostVisiblePage = pageNum;
              }
            } else {
              visiblePagesRef.current.delete(pageNum);
            }
          });

          // Update current page if we found a visible page with decent ratio
          if (mostVisiblePage > 0 && maxRatio >= 0.3) {
            updateCurrentPage(mostVisiblePage);
          }
        },
        {
          root: container,
          threshold: [0, 0.1, 0.2, 0.3, 0.4, 0.5, 0.6, 0.7, 0.8, 0.9, 1.0],
          rootMargin: "0px",
        }
      );

      // Observe all pages
      const pageElements = container.querySelectorAll("[data-page-num]");
      pageElements.forEach((el) => observerRef.current?.observe(el));

      // Trigger initial visibility check
      if (pageElements.length > 0) {
        // Small delay to ensure layout is complete
        setTimeout(() => {
          // Force re-observation to trigger initial callbacks
          pageElements.forEach((el) => {
            observerRef.current?.unobserve(el);
            observerRef.current?.observe(el);
          });
        }, 50);
      }
    }, 150);

    return () => {
      clearTimeout(timeoutId);
      observerRef.current?.disconnect();
    };
  }, [pages]);

  // Update hash when page/zoom changes (but not during initial load)
  useEffect(() => {
    if (!isInitialLoad) {
      updateHash({ page: currentPage, zoom });
    }
  }, [currentPage, zoom, isInitialLoad]);

  // Persist state to IndexedDB
  useEffect(() => {
    if (!docHash) return;

    const persistState = async () => {
      await updateDocState(docHash, { lastPage: currentPage, lastZoom: zoom });
    };

    const timeoutId = setTimeout(persistState, 500);
    return () => clearTimeout(timeoutId);
  }, [currentPage, zoom, docHash]);

  // Handler functions
  const handlePrevPage = useCallback(() => {
    if (currentPage > 1) {
      scrollToPage(currentPage - 1);
    }
  }, [currentPage]);

  const handleNextPage = useCallback(() => {
    if (currentPage < pages.length) {
      scrollToPage(currentPage + 1);
    }
  }, [currentPage, pages.length]);

  const scrollToPage = (pageNum: number) => {
    const pageEl = containerRef.current?.querySelector(
      `[data-page-num="${pageNum}"]`
    );
    if (pageEl) {
      pageEl.scrollIntoView({ behavior: "smooth", block: "start" });
    }
  };

  const handleZoomIn = useCallback(() => {
    if (zoom === "fitWidth" || zoom === "fitPage") {
      setZoom("100");
    } else {
      const currentZoom = parseInt(zoom, 10);
      const nextZoom = ZOOM_LEVELS.find((z) => z > currentZoom) || 300;
      setZoom(nextZoom.toString());
    }
  }, [zoom]);

  const handleZoomOut = useCallback(() => {
    if (zoom === "fitWidth" || zoom === "fitPage") {
      setZoom("100");
    } else {
      const currentZoom = parseInt(zoom, 10);
      const prevZoom =
        [...ZOOM_LEVELS].reverse().find((z) => z < currentZoom) || 50;
      setZoom(prevZoom.toString());
    }
  }, [zoom]);

  // Keyboard navigation and ctrl+scroll zoom
  useEffect(() => {
    const handleKeyDown = (e: KeyboardEvent) => {
      const isMod = e.ctrlKey || e.metaKey;

      if (e.key === "ArrowLeft" || e.key === "PageUp") {
        e.preventDefault();
        handlePrevPage();
      } else if (e.key === "ArrowRight" || e.key === "PageDown") {
        e.preventDefault();
        handleNextPage();
      } else if (isMod && e.key === "+") {
        e.preventDefault();
        handleZoomIn();
      } else if (isMod && e.key === "-") {
        e.preventDefault();
        handleZoomOut();
      } else if (isMod && e.key === "0") {
        e.preventDefault();
        setZoom("fitWidth");
      }
    };

    const handleWheel = (e: WheelEvent) => {
      if (e.ctrlKey || e.metaKey) {
        e.preventDefault();
        if (e.deltaY < 0) {
          handleZoomIn();
        } else {
          handleZoomOut();
        }
      }
    };

    window.addEventListener("keydown", handleKeyDown);
    window.addEventListener("wheel", handleWheel, { passive: false });
    return () => {
      window.removeEventListener("keydown", handleKeyDown);
      window.removeEventListener("wheel", handleWheel);
    };
  }, [handlePrevPage, handleNextPage, handleZoomIn, handleZoomOut]);

  const handleRender = useCallback(
    async (
      pageNum: number,
      canvas: HTMLCanvasElement,
      textLayerDiv: HTMLDivElement | null,
      priority: number
    ) => {
      const page = pages[pageNum - 1];
      if (!page) return;

      await renderQueue.enqueue(
        pageNum,
        page,
        canvas,
        textLayerDiv,
        scale,
        priority
      );
      canvasCacheRef.current.add(pageNum, canvas);
    },
    [pages, scale, renderQueue]
  );

  if (loading) {
    return (
      <div className="flex items-center justify-center h-screen bg-neutral-50 dark:bg-neutral-900">
        <div className="text-center">
          <div className="animate-spin rounded-full h-12 w-12 border-b-2 border-blue-500 mx-auto mb-4"></div>
          <p className="text-neutral-600 dark:text-neutral-400">
            Loading PDF...
          </p>
        </div>
      </div>
    );
  }

  if (error === "cors") {
    return (
      <div className="flex items-center justify-center h-screen bg-neutral-50 dark:bg-neutral-900 p-4">
        <div className="max-w-md w-full bg-white dark:bg-neutral-800 rounded-lg shadow-lg border border-neutral-200 dark:border-neutral-700 p-6">
          <h2 className="text-xl font-semibold text-red-600 dark:text-red-400 mb-4">
            Unable to Load PDF
          </h2>
          <p className="text-neutral-700 dark:text-neutral-300 mb-6">
            This PDF cannot be loaded due to CORS restrictions or access
            permissions.
          </p>
          <div className="space-y-3">
            <a
              href={fileUrl || "#"}
              target="_blank"
              rel="noopener noreferrer"
              className="block w-full px-4 py-2 bg-blue-500 hover:bg-blue-600 text-white rounded text-center transition-colors"
            >
              Open in Native Viewer
            </a>
            <button
              onClick={() => window.close()}
              className="block w-full px-4 py-2 bg-neutral-200 dark:bg-neutral-700 hover:bg-neutral-300 dark:hover:bg-neutral-600 rounded transition-colors"
            >
              Close Tab
            </button>
          </div>
        </div>
      </div>
    );
  }

  if (error) {
    return (
      <div className="flex items-center justify-center h-screen bg-neutral-50 dark:bg-neutral-900">
        <div className="text-center">
          <p className="text-red-600 dark:text-red-400 font-semibold mb-2">
            Error
          </p>
          <p className="text-neutral-600 dark:text-neutral-400">{error}</p>
        </div>
      </div>
    );
  }

  if (!pdf || pages.length === 0) {
    return null;
  }

  return (
    <div className="h-screen flex flex-col bg-neutral-50 dark:bg-neutral-900">
      <Toolbar
        currentPage={currentPage}
        totalPages={pages.length}
        zoom={zoom}
        onPrevPage={handlePrevPage}
        onNextPage={handleNextPage}
        onZoomIn={handleZoomIn}
        onZoomOut={handleZoomOut}
        onFitWidth={() => setZoom("fitWidth")}
        onFitPage={() => setZoom("fitPage")}
        onPageChange={(page) => scrollToPage(page)}
      />

      <div ref={containerRef} className="flex-1 overflow-auto">
        <div className="py-4 flex flex-col items-center">
          {pages.map((page, idx) => {
            const pageNum = idx + 1;
            const isVisible = visiblePagesRef.current.has(pageNum);
            // Render visible pages + 2 pages buffer above/below
            const shouldRender =
              isVisible ||
              Array.from(visiblePagesRef.current).some(
                (vp) => Math.abs(vp - pageNum) <= 2
              );

            return (
              <Page
                key={pageNum}
                pageNum={pageNum}
                page={page}
                scale={scale}
                isVisible={isVisible}
                shouldRender={shouldRender}
                onRender={handleRender}
                highlights={highlights.filter((h) => h.page === pageNum)}
                notes={notes.filter((n) => n.page === pageNum)}
              />
            );
          })}
        </div>
      </div>
      {/* Note input floating box */}
      {noteAnchor && (
        <div style={{ position: 'fixed', left: noteAnchor.x, top: noteAnchor.y, zIndex: 60 }}>
          <input
            autoFocus
            value={noteInput}
            onChange={(e) => setNoteInput(e.target.value)}
            onKeyDown={async (e) => {
              if (e.key === 'Enter') {
                // persist note with normalized rects from selection
                const range = noteAnchor.range;
                const rects = Array.from(range.getClientRects());
                if (rects.length === 0) return;

                const pageEl = document.querySelector(`[data-page-num="${noteAnchor.page}"]`) as HTMLElement;
                if (!pageEl) return;
                const pageBox = pageEl.getBoundingClientRect();

                // Normalize all rects to page dimensions
                const normalizedRects = rects.map(r => ({
                  top: (r.top - pageBox.top) / pageBox.height,
                  left: (r.left - pageBox.left) / pageBox.width,
                  width: r.width / pageBox.width,
                  height: r.height / pageBox.height,
                }));

                const id = `${docHash}:${noteAnchor.page}:${Date.now()}`;
                const note = {
                  id,
                  docHash,
                  page: noteAnchor.page,
                  rects: normalizedRects,
                  text: noteInput,
                  createdAt: Date.now(),
                };
                try {
                  await putNote(note);
                  setNotes(prev => [...prev, note]);
                } catch (err) {
                  console.error('Failed to save note', err);
                }
                setNoteAnchor(null);
              } else if (e.key === 'Escape') {
                setNoteAnchor(null);
              }
            }}
            placeholder="Type note and press Enter"
            className="px-2 py-1 rounded border"
          />
        </div>
      )}
      <ContextMenu visible={contextVisible} x={contextPos.x} y={contextPos.y} onSelect={(a) => handleContextAction(a)} />
    </div>
  );
};<|MERGE_RESOLUTION|>--- conflicted
+++ resolved
@@ -1,16 +1,3 @@
-<<<<<<< HEAD
-import React, { useEffect, useState, useRef, useCallback } from 'react';
-import type { PDFDocumentProxy, PDFPageProxy } from 'pdfjs-dist';
-import { loadPDF, calculateScale } from './pdf';
-import { Page } from './Page';
-import { Toolbar } from './Toolbar';
-import { useRenderQueue, CanvasCache } from './useRenderQueue';
-import { parseHash, updateHash } from '../utils/hash';
-import { generateDocHash } from '../utils/hash';
-import { getDoc, putDoc, updateDocState, putHighlight, getHighlightsByDoc, putNote, getNotesByDoc } from '../db';
-import { readOPFSFile } from '../db/opfs';
-import ContextMenu from './ContextMenu';
-=======
 import React, { useEffect, useState, useRef, useCallback } from "react";
 import type { PDFDocumentProxy, PDFPageProxy } from "pdfjs-dist";
 import { loadPDF, calculateScale } from "./pdf";
@@ -19,10 +6,18 @@
 import { useRenderQueue, CanvasCache } from "./useRenderQueue";
 import { parseHash, updateHash } from "../utils/hash";
 import { generateDocHash } from "../utils/hash";
-import { getDoc, putDoc, updateDocState } from "../db";
+import {
+  getDoc,
+  putDoc,
+  updateDocState,
+  putHighlight,
+  getHighlightsByDoc,
+  putNote,
+  getNotesByDoc,
+} from "../db";
 import { readOPFSFile } from "../db/opfs";
+import ContextMenu from "./ContextMenu";
 import { requestChunking } from "../utils/chunker-client";
->>>>>>> 6018dc85
 
 const ZOOM_LEVELS = [50, 75, 90, 100, 125, 150, 175, 200, 250, 300];
 
@@ -45,11 +40,19 @@
   const visiblePagesRef = useRef<Set<number>>(new Set([1]));
   // Context menu state
   const [contextVisible, setContextVisible] = useState(false);
-  const [contextPos, setContextPos] = useState<{ x: number; y: number }>({ x: 0, y: 0 });
+  const [contextPos, setContextPos] = useState<{ x: number; y: number }>({
+    x: 0,
+    y: 0,
+  });
   const [highlights, setHighlights] = useState<Array<any>>([]);
   const [notes, setNotes] = useState<Array<any>>([]);
-  const [noteInput, setNoteInput] = useState<string>('');
-  const [noteAnchor, setNoteAnchor] = useState<{ x: number; y: number; page: number; range: Range } | null>(null);
+  const [noteInput, setNoteInput] = useState<string>("");
+  const [noteAnchor, setNoteAnchor] = useState<{
+    x: number;
+    y: number;
+    page: number;
+    range: Range;
+  } | null>(null);
 
   // Parse URL params
   const params = new URLSearchParams(window.location.search);
@@ -164,7 +167,7 @@
             const hs = await getHighlightsByDoc(hash);
             setHighlights(hs || []);
           } catch (err) {
-            console.error('Failed to load highlights', err);
+            console.error("Failed to load highlights", err);
           }
         })();
         // Load notes for this document
@@ -173,7 +176,7 @@
             const ns = await getNotesByDoc(hash);
             setNotes(ns || []);
           } catch (err) {
-            console.error('Failed to load notes', err);
+            console.error("Failed to load notes", err);
           }
         })();
 
@@ -238,17 +241,17 @@
 
     const onClick = () => setContextVisible(false);
 
-    window.addEventListener('contextmenu', onContext);
-    window.addEventListener('click', onClick);
+    window.addEventListener("contextmenu", onContext);
+    window.addEventListener("click", onClick);
     return () => {
-      window.removeEventListener('contextmenu', onContext);
-      window.removeEventListener('click', onClick);
+      window.removeEventListener("contextmenu", onContext);
+      window.removeEventListener("click", onClick);
     };
   }, []);
 
   // Handle context menu actions (highlight creation, note, etc.)
   const handleContextAction = async (action: string) => {
-    if (action === 'note') {
+    if (action === "note") {
       // Open a small input anchored to the selection
       const sel = window.getSelection();
       if (!sel || sel.rangeCount === 0) return;
@@ -256,22 +259,24 @@
       const rects = Array.from(range.getClientRects());
       const first = rects[0];
       if (!first) return;
-      const pageEl = document.elementFromPoint(first.left + 1, first.top + 1)?.closest('[data-page-num]') as HTMLElement | null;
+      const pageEl = document
+        .elementFromPoint(first.left + 1, first.top + 1)
+        ?.closest("[data-page-num]") as HTMLElement | null;
       if (!pageEl) return;
-      const pageNum = parseInt(pageEl.getAttribute('data-page-num') || '0', 10);
+      const pageNum = parseInt(pageEl.getAttribute("data-page-num") || "0", 10);
       setNoteAnchor({ x: first.left, y: first.top - 24, page: pageNum, range });
-      setNoteInput('');
+      setNoteInput("");
       setContextVisible(false);
       return;
     }
 
-    if (!action.startsWith('highlight:')) return;
-    const color = action.split(':')[1];
+    if (!action.startsWith("highlight:")) return;
+    const color = action.split(":")[1];
     const sel = window.getSelection();
     if (!sel || sel.rangeCount === 0) return;
 
     const range = sel.getRangeAt(0);
-    const rects = Array.from(range.getClientRects()).map(r => ({
+    const rects = Array.from(range.getClientRects()).map((r) => ({
       top: r.top,
       left: r.left,
       width: r.width,
@@ -283,13 +288,15 @@
     if (!first) return;
 
     // Determine page element and compute rects relative to page box
-    const pageEl = document.elementFromPoint(first.left + 1, first.top + 1)?.closest('[data-page-num]') as HTMLElement | null;
+    const pageEl = document
+      .elementFromPoint(first.left + 1, first.top + 1)
+      ?.closest("[data-page-num]") as HTMLElement | null;
     if (!pageEl) return;
-    const pageNum = parseInt(pageEl.getAttribute('data-page-num') || '0', 10);
+    const pageNum = parseInt(pageEl.getAttribute("data-page-num") || "0", 10);
     const pageBox = pageEl.getBoundingClientRect();
 
     // Normalize rects to fractions of page width/height so highlights scale with zoom
-    const relRects = rects.map(r => ({
+    const relRects = rects.map((r) => ({
       top: (r.top - pageBox.top) / pageBox.height,
       left: (r.left - pageBox.left) / pageBox.width,
       width: r.width / pageBox.width,
@@ -309,9 +316,9 @@
 
     try {
       await putHighlight(h);
-      setHighlights(prev => [...prev, h]);
+      setHighlights((prev) => [...prev, h]);
     } catch (err) {
-      console.error('Failed to save highlight', err);
+      console.error("Failed to save highlight", err);
     }
 
     // Clear selection and close menu
@@ -653,24 +660,33 @@
       </div>
       {/* Note input floating box */}
       {noteAnchor && (
-        <div style={{ position: 'fixed', left: noteAnchor.x, top: noteAnchor.y, zIndex: 60 }}>
+        <div
+          style={{
+            position: "fixed",
+            left: noteAnchor.x,
+            top: noteAnchor.y,
+            zIndex: 60,
+          }}
+        >
           <input
             autoFocus
             value={noteInput}
             onChange={(e) => setNoteInput(e.target.value)}
             onKeyDown={async (e) => {
-              if (e.key === 'Enter') {
+              if (e.key === "Enter") {
                 // persist note with normalized rects from selection
                 const range = noteAnchor.range;
                 const rects = Array.from(range.getClientRects());
                 if (rects.length === 0) return;
 
-                const pageEl = document.querySelector(`[data-page-num="${noteAnchor.page}"]`) as HTMLElement;
+                const pageEl = document.querySelector(
+                  `[data-page-num="${noteAnchor.page}"]`
+                ) as HTMLElement;
                 if (!pageEl) return;
                 const pageBox = pageEl.getBoundingClientRect();
 
                 // Normalize all rects to page dimensions
-                const normalizedRects = rects.map(r => ({
+                const normalizedRects = rects.map((r) => ({
                   top: (r.top - pageBox.top) / pageBox.height,
                   left: (r.left - pageBox.left) / pageBox.width,
                   width: r.width / pageBox.width,
@@ -688,12 +704,12 @@
                 };
                 try {
                   await putNote(note);
-                  setNotes(prev => [...prev, note]);
+                  setNotes((prev) => [...prev, note]);
                 } catch (err) {
-                  console.error('Failed to save note', err);
+                  console.error("Failed to save note", err);
                 }
                 setNoteAnchor(null);
-              } else if (e.key === 'Escape') {
+              } else if (e.key === "Escape") {
                 setNoteAnchor(null);
               }
             }}
@@ -702,7 +718,12 @@
           />
         </div>
       )}
-      <ContextMenu visible={contextVisible} x={contextPos.x} y={contextPos.y} onSelect={(a) => handleContextAction(a)} />
+      <ContextMenu
+        visible={contextVisible}
+        x={contextPos.x}
+        y={contextPos.y}
+        onSelect={(a) => handleContextAction(a)}
+      />
     </div>
   );
 };
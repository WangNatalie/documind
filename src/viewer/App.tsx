import React, { useEffect, useState, useRef, useCallback } from "react";
import type { PDFDocumentProxy, PDFPageProxy } from "pdfjs-dist";
import { loadPDF, calculateScale } from "./pdf";
import { Page } from "./Page";
import { Toolbar } from "./Toolbar";
import { useRenderQueue, CanvasCache } from "./useRenderQueue";
import { parseHash, updateHash } from "../utils/hash";
import { generateDocHash } from "../utils/hash";
import {
  getDoc,
  putDoc,
  updateDocState,
  resetDB,
  putNote,
  getNotesByDoc,
  putComment,
  getCommentsByDoc,
  deleteNote,
  deleteComment,
  getChunksByDoc,
  getTableOfContents,
} from "../db";
import { readOPFSFile } from "../db/opfs";
import ContextMenu from "./ContextMenu";
import { requestGeminiChunking, requestEmbeddings, requestTOC } from "../utils/chunker-client";

const ZOOM_LEVELS = [25, 50, 75, 90, 100, 125, 150, 175, 200, 250, 300, 350, 400, 500];

export const ViewerApp: React.FC = () => {
  const [pdf, setPdf] = useState<PDFDocumentProxy | null>(null);
  const [pages, setPages] = useState<(PDFPageProxy | null)[]>([]);
  const [currentPage, setCurrentPage] = useState(1);

  const [zoom, setZoom] = useState<string>("fitPage");
  const [scale, setScale] = useState(1);
  const [loading, setLoading] = useState(true);
  const [error, setError] = useState<string | null>(null);
  const [docHash, setDocHash] = useState<string>("");
  const [isInitialLoad, setIsInitialLoad] = useState(true);

  const containerRef = useRef<HTMLDivElement>(null);
  const observerRef = useRef<IntersectionObserver | null>(null);
  const renderQueue = useRenderQueue();
  const canvasCacheRef = useRef(new CanvasCache());
  const visiblePagesRef = useRef<Set<number>>(new Set([1]));
  const pendingZoomRef = useRef<number | null>(null);
  // Context menu state
  const [contextVisible, setContextVisible] = useState(false);
  const [contextPos, setContextPos] = useState<{ x: number; y: number }>({
    x: 0,
    y: 0,
  });
  const [notes, setNotes] = useState<Array<any>>([]);
  const [comments, setComments] = useState<Array<any>>([]);
  const [commentInput, setCommentInput] = useState<string>("");
  const [commentAnchor, setCommentAnchor] = useState<{
    x: number;
    y: number;
    page: number;
    range: Range;
  } | null>(null);
  const [noteInput, setNoteInput] = useState<string>("");
  const [noteAnchor, setNoteAnchor] = useState<{
    x: number;
    y: number;
    page: number;
    color: string;
    rects: Array<{ top: number; left: number; width: number; height: number }>;
  } | null>(null);

  // Parse URL params
  const params = new URLSearchParams(window.location.search);
  const fileUrl = params.get("file");
  const uploadId = params.get("uploadId");
  const fileName = params.get("name") || "document.pdf";

  // Load PDF on mount
  useEffect(() => {
    const loadDocument = async () => {
      try {
        setLoading(true);
        setError(null);

        let pdfDoc: PDFDocumentProxy;
        let source: { type: "url" | "uploadId"; value: string };
        let hash: string;

        if (uploadId) {
          // Load from OPFS
          source = { type: "uploadId", value: uploadId };
          const arrayBuffer = await readOPFSFile(uploadId);

          // Generate hash from file metadata
          const firstBytes = arrayBuffer.slice(0, 64 * 1024);
          const lastBytes = arrayBuffer.slice(-64 * 1024);
          hash = await generateDocHash(source, {
            size: arrayBuffer.byteLength,
            firstBytes,
            lastBytes,
          });

          pdfDoc = await loadPDF({ data: arrayBuffer });
        } else if (fileUrl) {
          // Load from URL
          source = { type: "url", value: fileUrl };

          try {
            pdfDoc = await loadPDF({ url: fileUrl, withCredentials: true });
            // TODO: Extract ETag/Content-Length from response for better hashing
            hash = await generateDocHash(source);
          } catch (err: any) {
            // Show CORS error card
            setError("cors");
            setLoading(false);
            return;
          }
        } else {
          setError("No file specified");
          setLoading(false);
          return;
        }

        setDocHash(hash);
        setPdf(pdfDoc);

        // Load all pages
        const pageCount = pdfDoc.numPages;
        const pagePromises: Promise<PDFPageProxy>[] = [];
        for (let i = 1; i <= pageCount; i++) {
          pagePromises.push(pdfDoc.getPage(i));
        }
        const loadedPages = await Promise.all(pagePromises);
        setPages(loadedPages);

        // Restore last state or use hash
        const existingDoc = await getDoc(hash);
        const hashState = parseHash(window.location.hash);

        let restoredPage = 1;
        let restoredZoom = "fitPage";

        if (hashState.page) {
          restoredPage = hashState.page;
        } else if (existingDoc?.lastPage) {
          restoredPage = existingDoc.lastPage;
        }

        if (hashState.zoom) {
          restoredZoom = hashState.zoom;
        } else if (existingDoc?.lastZoom) {
          restoredZoom = existingDoc.lastZoom;
        }

        setCurrentPage(restoredPage);
        setZoom(restoredZoom);

        // Initialize visible pages with the restored page
        visiblePagesRef.current = new Set([restoredPage]);

        // Scroll to restored page after a brief delay to ensure rendering
        if (restoredPage > 1) {
          setTimeout(() => {
            const pageEl = document.querySelector(
              `[data-page-num="${restoredPage}"]`
            );
            if (pageEl) {
              pageEl.scrollIntoView({ behavior: "auto", block: "start" });
            }
          }, 100);
        }

        // Mark initial load as complete
        setTimeout(() => {
          setIsInitialLoad(false);
        }, 200);

        // Load notes for this document (non-fatal)
        (async () => {
          try {
            const ns = await getNotesByDoc(hash);
            setNotes(ns || []);
          } catch (err) {
            console.error("Failed to load notes (non-fatal)", err);
            try {
              // reset DB connection in case it is stale or deleted
              resetDB();
            } catch (resetErr) {
              console.warn('resetDB failed while loading notes:', resetErr);
            }
            setNotes([]);
          }
        })();
        // Load comments for this document (non-fatal)
        (async () => {
          try {
            const cs = await getCommentsByDoc(hash);
            setComments(cs || []);
          } catch (err) {
            console.error("Failed to load comments (non-fatal)", err);
            try {
              resetDB();
            } catch (resetErr) {
              console.warn('resetDB failed while loading comments:', resetErr);
            }
            setComments([]);
          }
        })();

        // Create or update doc record — make DB errors non-fatal so viewer still loads
        try {
          if (!existingDoc) {
            await putDoc({
              docHash: hash,
              source,
              name: fileName,
              pageCount,
              lastPage: restoredPage,
              lastZoom: restoredZoom,
              createdAt: Date.now(),
              updatedAt: Date.now(),
            });
          }
        } catch (err) {
          console.error('Failed to create/update doc record (non-fatal):', err);
          // If the DB is in a bad state, reset the connection so subsequent operations can retry
          try {
            resetDB();
            // a future operation (highlights/notes) will attempt to open the DB again
          } catch (resetErr) {
            console.warn('resetDB failed:', resetErr);
          }
        }

        // Check if we need to generate TOC (for documents that have chunks but no TOC)
        // This handles the case where a document was processed before TOC feature was added
        (async () => {
          try {
            const [chunks, toc] = await Promise.all([
              getChunksByDoc(hash),
              getTableOfContents(hash)
            ]);
<<<<<<< HEAD
            
=======

>>>>>>> 81043713
            if (chunks.length > 0 && !toc) {
              console.log('[App] Document has chunks but no TOC, triggering TOC generation');
              const tocResponse = await requestTOC({
                docHash: hash,
                fileUrl: fileUrl || undefined,
                uploadId: uploadId || undefined,
              });
<<<<<<< HEAD
              
=======

>>>>>>> 81043713
              if (tocResponse.success) {
                console.log('TOC generation task created:', tocResponse.taskId);
              } else {
                console.warn('Failed to create TOC task:', tocResponse.error);
              }
            }
          } catch (err) {
            console.error('Error checking TOC status (non-fatal):', err);
          }
        })();

        // Pass URL directly for url-based PDFs
        if (fileUrl) {
          requestGeminiChunking({
            docHash: hash,
            fileUrl: fileUrl,
          })
            .then((response) => {
              if (response.success) {
                console.log("Chunking task created:", response.taskId);
              } else {
                console.error(
                  "Failed to create chunking task:",
                  response.error
                );
              }

              // Always request embeddings after chunking (will only generate missing ones)
              return requestEmbeddings(hash);
            })
            .then((embeddingResponse) => {
              if (embeddingResponse?.success) {
                console.log(`Embeddings generated: ${embeddingResponse.count} new embeddings`);
              } else if (embeddingResponse?.error) {
                console.warn("Failed to generate embeddings:", embeddingResponse.error);
              }
            })
            .catch((err) => {
              console.error("Error in chunking/embedding workflow:", err);
            });
        } else if (uploadId) {
          console.log("[App.tsx] Requesting chunking with uploadId:", uploadId);
          requestGeminiChunking({
            docHash: hash,
            uploadId: uploadId,
          })
            .then((response) => {
              if (response.success) {
                console.log("Chunking task created:", response.taskId);
              } else {
                console.error(
                  "Failed to create chunking task:",
                  response.error
                );
              }

              // Always request embeddings after chunking (will only generate missing ones)
              return requestEmbeddings(hash);
            })
            .then((embeddingResponse) => {
              if (embeddingResponse?.success) {
                console.log(`Embeddings generated: ${embeddingResponse.count} new embeddings`);
              } else if (embeddingResponse?.error) {
                console.warn("Failed to generate embeddings:", embeddingResponse.error);
              }
            })
            .catch((err) => {
              console.error("Error in chunking/embedding workflow:", err);
            });
        }

        setLoading(false);
      } catch (err: any) {
        console.error("Failed to load PDF:", err);
        setError(err.message || "Failed to load PDF");
        setLoading(false);
      }
    };

    loadDocument();
  }, [fileUrl, uploadId, fileName]);

  // Right-click to open custom context menu
  useEffect(() => {
    const onContext = (e: MouseEvent) => {
      // Only show when right-clicking inside viewer container
      const container = containerRef.current;
      if (!container) return;
      if (!container.contains(e.target as Node)) return;

      e.preventDefault();
      setContextPos({ x: e.clientX, y: e.clientY });
      setContextVisible(true);
    };

    const onClick = () => setContextVisible(false);

    window.addEventListener("contextmenu", onContext);
    window.addEventListener("click", onClick);
    return () => {
      window.removeEventListener("contextmenu", onContext);
      window.removeEventListener("click", onClick);
    };
  }, []);

  // Handle context menu actions (note creation, comment, etc.)
  const handleContextAction = async (action: string) => {
    if (action === "comment") {
      // Open a small input anchored to the selection
      const sel = window.getSelection();
      if (!sel || sel.rangeCount === 0) return;
      const range = sel.getRangeAt(0);
      const rects = Array.from(range.getClientRects());
      const first = rects[0];
      if (!first) return;
      const pageEl = document
        .elementFromPoint(first.left + 1, first.top + 1)
        ?.closest("[data-page-num]") as HTMLElement | null;
      if (!pageEl) return;
      const pageNum = parseInt(pageEl.getAttribute("data-page-num") || "0", 10);
      setCommentAnchor({ x: first.left, y: first.top - 24, page: pageNum, range });
      setCommentInput("");
      setContextVisible(false);
      return;
    }

    if (!action.startsWith("note:")) return;
    const color = action.split(":")[1];
    const sel = window.getSelection();
    if (!sel || sel.rangeCount === 0) return;

    const range = sel.getRangeAt(0);
    const rects = Array.from(range.getClientRects()).map((r) => ({
      top: r.top,
      left: r.left,
      width: r.width,
      height: r.height,
    }));

    // Find which page these rects belong to (use first rect)
    const first = rects[0];
    if (!first) return;

    // Determine page element and compute rects relative to page box
    const pageEl = document
      .elementFromPoint(first.left + 1, first.top + 1)
      ?.closest("[data-page-num]") as HTMLElement | null;
    if (!pageEl) return;
    const pageNum = parseInt(pageEl.getAttribute("data-page-num") || "0", 10);
    const pageBox = pageEl.getBoundingClientRect();

    // Normalize rects to fractions of page width/height so notes scale with zoom
    const relRects = rects.map((r) => ({
      top: (r.top - pageBox.top) / pageBox.height,
      left: (r.left - pageBox.left) / pageBox.width,
      width: r.width / pageBox.width,
      height: r.height / pageBox.height,
    }));

    // Open input field for note text
    setNoteAnchor({ x: first.left, y: first.top - 24, page: pageNum, color, rects: relRects });
    setNoteInput("");

    // Clear selection and close menu
    window.getSelection()?.removeAllRanges();
    setContextVisible(false);
  };

  // Calculate scale when zoom changes or container resizes
  useEffect(() => {
    if (!pages[0] || !containerRef.current) return;

    const updateScale = () => {
      const container = containerRef.current;
      if (!container) return;

      const containerWidth = container.clientWidth;
      const containerHeight = container.clientHeight - 40; // py-4 padding + small buffer to prevent next page peeking

      const newScale = calculateScale(
        pages[0]!,
        containerWidth,
        containerHeight,
        zoom === "fitWidth" || zoom === "fitPage" ? zoom : parseInt(zoom, 10)
      );
      setScale(newScale);
    };

    updateScale();

    const resizeObserver = new ResizeObserver(updateScale);
    resizeObserver.observe(containerRef.current);

    return () => resizeObserver.disconnect();
  }, [zoom, pages]);

  // Set up IntersectionObserver for virtualization
  useEffect(() => {
    if (!containerRef.current || pages.length === 0) return;

    // Small delay to ensure page elements are in the DOM
    const timeoutId = setTimeout(() => {
      const container = containerRef.current;
      if (!container) return;

      const updateCurrentPage = (pageNum: number) => {
        setCurrentPage(pageNum);
      };

      observerRef.current = new IntersectionObserver(
        (entries) => {
          let mostVisiblePage = 0;
          let maxRatio = 0;

          entries.forEach((entry) => {
            const pageNum = parseInt(
              entry.target.getAttribute("data-page-num") || "0",
              10
            );

            if (entry.isIntersecting) {
              visiblePagesRef.current.add(pageNum);

              // Track most visible page
              if (entry.intersectionRatio > maxRatio) {
                maxRatio = entry.intersectionRatio;
                mostVisiblePage = pageNum;
              }
            } else {
              visiblePagesRef.current.delete(pageNum);
            }
          });

          // Update current page if we found a visible page with decent ratio
          if (mostVisiblePage > 0 && maxRatio >= 0.3) {
            updateCurrentPage(mostVisiblePage);
          }
        },
        {
          root: container,
          threshold: [0, 0.1, 0.2, 0.3, 0.4, 0.5, 0.6, 0.7, 0.8, 0.9, 1.0],
          rootMargin: "0px",
        }
      );

      // Observe all pages
      const pageElements = container.querySelectorAll("[data-page-num]");
      pageElements.forEach((el) => observerRef.current?.observe(el));

      // Trigger initial visibility check
      if (pageElements.length > 0) {
        // Small delay to ensure layout is complete
        setTimeout(() => {
          // Force re-observation to trigger initial callbacks
          pageElements.forEach((el) => {
            observerRef.current?.unobserve(el);
            observerRef.current?.observe(el);
          });
        }, 50);
      }
    }, 150);

    return () => {
      clearTimeout(timeoutId);
      observerRef.current?.disconnect();
    };
  }, [pages]);

  // Update hash when page/zoom changes (but not during initial load)
  useEffect(() => {
    if (!isInitialLoad) {
      updateHash({ page: currentPage, zoom });
    }
  }, [currentPage, zoom, isInitialLoad]);

  // Persist state to IndexedDB
  useEffect(() => {
    if (!docHash) return;

    const persistState = async () => {
      await updateDocState(docHash, { lastPage: currentPage, lastZoom: zoom });
    };

    const timeoutId = setTimeout(persistState, 500);
    return () => clearTimeout(timeoutId);
  }, [currentPage, zoom, docHash]);

  // Handler functions
  const handlePrevPage = useCallback(() => {
    if (currentPage > 1) {
      scrollToPage(currentPage - 1);
    }
  }, [currentPage]);

  const handleNextPage = useCallback(() => {
    if (currentPage < pages.length) {
      scrollToPage(currentPage + 1);
    }
  }, [currentPage, pages.length]);

  const scrollToPage = (pageNum: number) => {
    const pageEl = containerRef.current?.querySelector(
      `[data-page-num="${pageNum}"]`
    );
    if (pageEl) {
      pageEl.scrollIntoView({ behavior: "smooth", block: "start" });
    }
  };
  // changeZoom: adjusts zoom while preserving scroll position appropriately
  // options.cursorPoint -> preserve the document point under cursor
  // options.snapToTop -> keep the current top-most page top aligned after zoom
  // Uses RAF throttling to prevent excessive updates during rapid zoom
  const changeZoom = useCallback(
    (newZoom: string, options?: { cursorPoint?: { x: number; y: number }; snapToTop?: boolean }) => {
      const container = containerRef.current;
      if (!container || pages.length === 0) {
        setZoom(newZoom);
        return;
      }

      // Cancel any pending zoom animation
      if (pendingZoomRef.current !== null) {
        cancelAnimationFrame(pendingZoomRef.current);
        pendingZoomRef.current = null;
      }

      const oldScale = scale;

      // compute new scale synchronously using calculateScale
      const containerWidth = container.clientWidth;
      const containerHeight = container.clientHeight - 40;
      const calcScale = calculateScale(
        pages[0]!,
        containerWidth,
        containerHeight,
        newZoom === "fitWidth" || newZoom === "fitPage" ? newZoom : parseInt(newZoom, 10)
      );

      // Decide new scrollTop based on options
      let newScrollTop: number | null = null;

      if (options?.cursorPoint) {
        const containerRect = container.getBoundingClientRect();
        const cursorOffset = options.cursorPoint.y - containerRect.top;
        const absoluteOffsetBefore = container.scrollTop + cursorOffset;
        // Scale the absolute offset
        newScrollTop = absoluteOffsetBefore * (calcScale / Math.max(oldScale, 0.0001)) - cursorOffset;
      } else if (options?.snapToTop) {
        // Find the current top-most visible page (use currentPage)
        const pageEl = container.querySelector(`[data-page-num="${currentPage}"]`) as HTMLElement | null;
        if (pageEl) {
          const pageOffset = pageEl.offsetTop; // offset within container
          newScrollTop = pageOffset * (calcScale / Math.max(oldScale, 0.0001));
        }
      } else {
        // default: keep center stable
        const centerOffset = container.scrollTop + container.clientHeight / 2;
        newScrollTop = centerOffset * (calcScale / Math.max(oldScale, 0.0001)) - container.clientHeight / 2;
      }

      // Apply new scrollTop (clamped) synchronously before changing zoom
      if (newScrollTop != null) {
        // clamp
        const maxScroll = container.scrollHeight - container.clientHeight;
        const clamped = Math.max(0, Math.min(maxScroll, newScrollTop));

        // Force instant jump to the computed scroll position to avoid transient
        // smooth scrolls that reveal the top of the page. Temporarily set
        // scrollBehavior to 'auto'.
        const prevBehavior = (container.style as any).scrollBehavior;
        try {
          (container.style as any).scrollBehavior = 'auto';
          container.scrollTo({ top: clamped });
        } finally {
          (container.style as any).scrollBehavior = prevBehavior || '';
        }
      }

      // Apply zoom and scale using RAF to throttle rapid updates
      pendingZoomRef.current = requestAnimationFrame(() => {
        pendingZoomRef.current = null;
        setZoom(newZoom);
        setScale(calcScale);
      });
    },
    [pages, containerRef, scale, currentPage]
  );

  const handleZoomIn = useCallback(() => {
    if (zoom === "fitWidth" || zoom === "fitPage") {
      changeZoom("100", { snapToTop: true });
    } else {
      const currentZoom = parseInt(zoom, 10);
      const nextZoom = ZOOM_LEVELS.find((z) => z > currentZoom) || ZOOM_LEVELS[ZOOM_LEVELS.length - 1];
      changeZoom(nextZoom.toString(), { snapToTop: true });
    }
  }, [zoom, changeZoom]);

  const handleZoomOut = useCallback(() => {
    if (zoom === "fitWidth" || zoom === "fitPage") {
      changeZoom("100", { snapToTop: true });
    } else {
      const currentZoom = parseInt(zoom, 10);
      const prevZoom = [...ZOOM_LEVELS].reverse().find((z) => z < currentZoom) || 50;
      changeZoom(prevZoom.toString(), { snapToTop: true });
    }
  }, [zoom, changeZoom]);

  // Keyboard navigation and ctrl+scroll zoom
  useEffect(() => {
    const handleKeyDown = (e: KeyboardEvent) => {
      const isMod = e.ctrlKey || e.metaKey;

      if (e.key === "ArrowLeft" || e.key === "PageUp") {
        e.preventDefault();
        handlePrevPage();
      } else if (e.key === "ArrowRight" || e.key === "PageDown") {
        e.preventDefault();
        handleNextPage();
      } else if (isMod && e.key === "+") {
        e.preventDefault();
        handleZoomIn();
      } else if (isMod && e.key === "-") {
        e.preventDefault();
        handleZoomOut();
      } else if (isMod && e.key === "0") {
        e.preventDefault();
        setZoom("fitWidth");
      }
    };

    window.addEventListener("keydown", handleKeyDown);
    return () => {
      window.removeEventListener("keydown", handleKeyDown);
      // Cancel any pending zoom animation
      if (pendingZoomRef.current !== null) {
        cancelAnimationFrame(pendingZoomRef.current);
      }
    };
  }, [handlePrevPage, handleNextPage, handleZoomIn, handleZoomOut]);

  // Note handlers
  const handleNoteDelete = useCallback(async (id: string) => {
    try {
      await deleteNote(id);
      setNotes((prev) => prev.filter((n) => n.id !== id));
    } catch (err) {
      console.error("Failed to delete note", err);
    }
  }, []);

  const handleNoteEdit = useCallback(async (id: string, newText: string) => {
    try {
      const note = notes.find((n) => n.id === id);
      if (!note) return;

      const updatedNote = { ...note, text: newText.trim() || undefined };
      await putNote(updatedNote);
      setNotes((prev) =>
        prev.map((n) => (n.id === id ? updatedNote : n))
      );
    } catch (err) {
      console.error("Failed to update note", err);
    }
  }, [notes]);

  // Comment handlers
  const handleCommentDelete = useCallback(async (id: string) => {
    try {
      await deleteComment(id);
      setComments((prev) => prev.filter((c) => c.id !== id));
    } catch (err) {
      console.error("Failed to delete comment", err);
    }
  }, []);

  const handleCommentEdit = useCallback(async (id: string, newText: string) => {
    try {
      const comment = comments.find((c) => c.id === id);
      if (!comment) return;

      const updatedComment = { ...comment, text: newText };
      await putComment(updatedComment);
      setComments((prev) =>
        prev.map((c) => (c.id === id ? updatedComment : c))
      );
    } catch (err) {
      console.error("Failed to update comment", err);
    }
  }, [comments]);

  // Ctrl+scroll zoom handler - attached to container only
  useEffect(() => {
    const container = containerRef.current;
    if (!container) return;

    let wheelTimeout: NodeJS.Timeout | null = null;
    let accumulatedDelta = 0;

    const handleWheel = (e: WheelEvent) => {
      // Only handle ctrl/cmd + wheel for zooming
      if (e.ctrlKey || e.metaKey) {
        e.preventDefault();
        e.stopPropagation();

        // Accumulate wheel delta to handle trackpad/mouse wheel differences
        accumulatedDelta += e.deltaY;

        // Clear existing timeout
        if (wheelTimeout) {
          clearTimeout(wheelTimeout);
        }

        // Debounce zoom changes slightly to group rapid wheel events
        wheelTimeout = setTimeout(() => {
          const cursor = { x: e.clientX, y: e.clientY };

          if (accumulatedDelta < -10) {
            // zoom in around cursor (negative delta = scroll up)
            if (zoom === "fitWidth" || zoom === "fitPage") {
              changeZoom("100", { cursorPoint: cursor });
            } else {
              const currentZoom = parseInt(zoom, 10);
              const nextZoom = ZOOM_LEVELS.find((z) => z > currentZoom) || ZOOM_LEVELS[ZOOM_LEVELS.length - 1];
              changeZoom(nextZoom.toString(), { cursorPoint: cursor });
            }
          } else if (accumulatedDelta > 10) {
            // zoom out around cursor (positive delta = scroll down)
            if (zoom === "fitWidth" || zoom === "fitPage") {
              changeZoom("100", { cursorPoint: cursor });
            } else {
              const currentZoom = parseInt(zoom, 10);
              const prevZoom = [...ZOOM_LEVELS].reverse().find((z) => z < currentZoom) || 50;
              changeZoom(prevZoom.toString(), { cursorPoint: cursor });
            }
          }

          // Reset accumulated delta
          accumulatedDelta = 0;
          wheelTimeout = null;
        }, 50); // 50ms debounce for wheel events
      }
      // If no ctrl/cmd, let the event propagate normally for regular scrolling
    };

    container.addEventListener("wheel", handleWheel, { passive: false });
    return () => {
      container.removeEventListener("wheel", handleWheel);
      if (wheelTimeout) {
        clearTimeout(wheelTimeout);
      }
    };
  }, [zoom, changeZoom]);

  const handleRender = useCallback(
    async (
      pageNum: number,
      canvas: HTMLCanvasElement,
      textLayerDiv: HTMLDivElement | null,
      priority: number
    ) => {
      const page = pages[pageNum - 1];
      if (!page) return;

      await renderQueue.enqueue(
        pageNum,
        page,
        canvas,
        textLayerDiv,
        scale,
        priority
      );
      canvasCacheRef.current.add(pageNum, canvas);
    },
    [pages, scale, renderQueue]
  );

  if (loading) {
    return (
      <div className="flex items-center justify-center h-screen bg-neutral-50 dark:bg-neutral-900">
        <div className="text-center">
          <div className="animate-spin rounded-full h-12 w-12 border-b-2 border-blue-500 mx-auto mb-4"></div>
          <p className="text-neutral-600 dark:text-neutral-400">
            Loading PDF...
          </p>
        </div>
      </div>
    );
  }

  if (error === "cors") {
    return (
      <div className="flex items-center justify-center h-screen bg-neutral-50 dark:bg-neutral-900 p-4">
        <div className="max-w-md w-full bg-white dark:bg-neutral-800 rounded-lg shadow-lg border border-neutral-200 dark:border-neutral-700 p-6">
          <h2 className="text-xl font-semibold text-red-600 dark:text-red-400 mb-4">
            Unable to Load PDF
          </h2>
          <p className="text-neutral-700 dark:text-neutral-300 mb-6">
            This PDF cannot be loaded due to CORS restrictions or access
            permissions.
          </p>
          <div className="space-y-3">
            <a
              href={fileUrl || "#"}
              target="_blank"
              rel="noopener noreferrer"
              className="block w-full px-4 py-2 bg-blue-500 hover:bg-blue-600 text-white rounded text-center transition-colors"
            >
              Open in Native Viewer
            </a>
            <button
              onClick={() => window.close()}
              className="block w-full px-4 py-2 bg-neutral-200 dark:bg-neutral-700 hover:bg-neutral-300 dark:hover:bg-neutral-600 rounded transition-colors"
            >
              Close Tab
            </button>
          </div>
        </div>
      </div>
    );
  }

  if (error) {
    return (
      <div className="flex items-center justify-center h-screen bg-neutral-50 dark:bg-neutral-900">
        <div className="text-center">
          <p className="text-red-600 dark:text-red-400 font-semibold mb-2">
            Error
          </p>
          <p className="text-neutral-600 dark:text-neutral-400">{error}</p>
        </div>
      </div>
    );
  }

  if (!pdf || pages.length === 0) {
    return null;
  }

  return (
    <div className="h-screen flex flex-col bg-neutral-50 dark:bg-neutral-900">
      <Toolbar
        currentPage={currentPage}
        totalPages={pages.length}
        zoom={zoom}
        onPrevPage={handlePrevPage}
        onNextPage={handleNextPage}
        onZoomIn={handleZoomIn}
        onZoomOut={handleZoomOut}
        onFitWidth={() => changeZoom("fitWidth", { snapToTop: true })}
        onFitPage={() => changeZoom("fitPage", { snapToTop: true })}
        onPageChange={(page) => scrollToPage(page)}
      />

      <div ref={containerRef} className="flex-1 overflow-auto">
        <div className="py-4 flex flex-col items-center">
          {pages.map((page, idx) => {
            const pageNum = idx + 1;
            const isVisible = visiblePagesRef.current.has(pageNum);
            // Render visible pages + 2 pages buffer above/below
            const shouldRender =
              isVisible ||
              Array.from(visiblePagesRef.current).some(
                (vp) => Math.abs(vp - pageNum) <= 4
              );

            return (
              <Page
                key={pageNum}
                pageNum={pageNum}
                page={page}
                scale={scale}
                isVisible={isVisible}
                shouldRender={shouldRender}
                onRender={handleRender}
                notes={notes.filter((n) => n.page === pageNum)}
                comments={comments.filter((c) => c.page === pageNum)}
                onNoteDelete={handleNoteDelete}
                onNoteEdit={handleNoteEdit}
                onCommentDelete={handleCommentDelete}
                onCommentEdit={handleCommentEdit}
              />
            );
          })}
        </div>
      </div>
      {/* Note input floating box */}
      {noteAnchor && (
        <div
          style={{
            position: "fixed",
            left: noteAnchor.x,
            top: noteAnchor.y,
            zIndex: 60,
          }}
        >
          <input
            autoFocus
            value={noteInput}
            onChange={(e) => setNoteInput(e.target.value)}
            onKeyDown={async (e) => {
              if (e.key === "Enter") {
                // Create note with optional text
                const id = `${docHash}:${noteAnchor.page}:${Date.now()}`;
                const n = {
                  id,
                  docHash,
                  page: noteAnchor.page,
                  rects: noteAnchor.rects,
                  color: noteAnchor.color,
                  text: noteInput.trim() || undefined,
                  createdAt: Date.now(),
                };

                try {
                  await putNote(n);
                  setNotes((prev) => [...prev, n]);
                } catch (err) {
                  console.error("Failed to save note", err);
                }
                setNoteAnchor(null);
                setNoteInput("");
              } else if (e.key === "Escape") {
                setNoteAnchor(null);
                setNoteInput("");
              }
            }}
            placeholder="Add note text (optional)"
            className="px-2 py-1 rounded border bg-white dark:bg-neutral-800 text-neutral-900 dark:text-neutral-100"
          />
        </div>
      )}

      {/* Comment input floating box */}
      {commentAnchor && (
        <div
          style={{
            position: "fixed",
            left: commentAnchor.x,
            top: commentAnchor.y,
            zIndex: 60,
          }}
        >
          <textarea
            autoFocus
            value={commentInput}
            onChange={(e) => setCommentInput(e.target.value)}
            onKeyDown={async (e) => {
              if (e.key === "Enter" && e.ctrlKey) {
                // persist comment with normalized rects from selection
                const range = commentAnchor.range;
                const rects = Array.from(range.getClientRects());
                if (rects.length === 0) return;

                const pageEl = document.querySelector(
                  `[data-page-num="${commentAnchor.page}"]`
                ) as HTMLElement;
                if (!pageEl) return;
                const pageBox = pageEl.getBoundingClientRect();

                // Normalize all rects to page dimensions
                const normalizedRects = rects.map((r) => ({
                  top: (r.top - pageBox.top) / pageBox.height,
                  left: (r.left - pageBox.left) / pageBox.width,
                  width: r.width / pageBox.width,
                  height: r.height / pageBox.height,
                }));

                const id = `${docHash}:${commentAnchor.page}:${Date.now()}`;
                const comment = {
                  id,
                  docHash,
                  page: commentAnchor.page,
                  rects: normalizedRects,
                  text: commentInput,
                  createdAt: Date.now(),
                };
                try {
                  await putComment(comment);
                  setComments((prev) => [...prev, comment]);
                } catch (err) {
                  console.error("Failed to save comment", err);
                }
                setCommentAnchor(null);
                setCommentInput("");
              } else if (e.key === "Escape") {
                setCommentAnchor(null);
                setCommentInput("");
              }
            }}
            placeholder="Type comment and press Ctrl+Enter"
            className="px-2 py-1 rounded border bg-white dark:bg-neutral-800 text-neutral-900 dark:text-neutral-100 resize-y"
            rows={3}
          />
        </div>
      )}
      <ContextMenu
        visible={contextVisible}
        x={contextPos.x}
        y={contextPos.y}
        onSelect={(a) => handleContextAction(a)}
      />
    </div>
  );
};<|MERGE_RESOLUTION|>--- conflicted
+++ resolved
@@ -239,11 +239,7 @@
               getChunksByDoc(hash),
               getTableOfContents(hash)
             ]);
-<<<<<<< HEAD
-            
-=======
-
->>>>>>> 81043713
+
             if (chunks.length > 0 && !toc) {
               console.log('[App] Document has chunks but no TOC, triggering TOC generation');
               const tocResponse = await requestTOC({
@@ -251,11 +247,7 @@
                 fileUrl: fileUrl || undefined,
                 uploadId: uploadId || undefined,
               });
-<<<<<<< HEAD
-              
-=======
-
->>>>>>> 81043713
+
               if (tocResponse.success) {
                 console.log('TOC generation task created:', tocResponse.taskId);
               } else {

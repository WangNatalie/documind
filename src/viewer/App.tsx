--- conflicted
+++ resolved
@@ -38,11 +38,8 @@
 import DocumentProperties from './DocumentProperties.tsx';
 import SaveAsModal from './SaveAsModal';
 import { getAudio } from "../utils/narrator-client";
-<<<<<<< HEAD
 import { Volume2 } from "lucide-react";
-=======
 import type { BookmarkItem } from "./TOC";
->>>>>>> 485038c4
 
 const ZOOM_LEVELS = [
   50, 75, 90, 100, 125, 150, 175, 200, 250, 300, 350, 400, 500,
@@ -156,13 +153,9 @@
   const [termSourcePage, setTermSourcePage] = useState<number>(1);
   const [termReturnPage, setTermReturnPage] = useState<number | null>(null); // Track page to return to after "Go to Context"
   const [savedTerms, setSavedTerms] = useState<Set<string>>(new Set()); // Track terms that have been saved as notes
-<<<<<<< HEAD
   const [isNarratingTerm, setIsNarratingTerm] = useState(false); // Track if term is being narrated
   const currentAudioRef = useRef<HTMLAudioElement | null>(null); // Reference to current audio element
   
-=======
-
->>>>>>> 485038c4
   // Track last visible page for recaching logic
   const lastVisiblePageRef = useRef<number>(1);
   const recacheTimeoutRef = useRef<NodeJS.Timeout | null>(null);
@@ -222,11 +215,7 @@
         const { summaries, currentPage: summariesPage } = message.payload;
         console.log('[VIEWER] Received term summaries:', summaries);
         console.log('[VIEWER] Caching term summaries, count:', summaries?.length || 0, 'for page:', summariesPage);
-<<<<<<< HEAD
         
-=======
-
->>>>>>> 485038c4
         // Add to cache
         setTermCache(prev => {
           const newCache = new Map(prev);
@@ -312,7 +301,6 @@
     // Filter out terms that have been saved as notes
     return summaries.filter(summary => !savedTerms.has(summary.term));
   }, [termCache, savedTerms]);
-<<<<<<< HEAD
 
   // Cache management: maintain current ±10 pages in cache (21 pages total)
   // When current page changes, wait 15 seconds before recaching if it becomes completely invisible
@@ -358,73 +346,18 @@
     // Update the last visible page ref
     lastVisiblePageRef.current = newCurrentPage;
     
-=======
-
-  // Cache management: maintain current ±10 pages in cache (21 pages total)
-  // When current page changes, wait 15 seconds before recaching if it becomes completely invisible
-  useEffect(() => {
-    if (visiblePages.size === 0) return;
-
-    // Find the "current" page (the first visible page in order)
-    const sortedVisible = Array.from(visiblePages).sort((a, b) => a - b);
-    const newCurrentPage = sortedVisible[0];
-
-    // Check if the previous "current" page is now completely invisible
-    const previousPage = lastVisiblePageRef.current;
-    const previousPageNowInvisible = !visiblePages.has(previousPage);
-
-    if (previousPageNowInvisible && previousPage !== newCurrentPage) {
-      console.log(`[VIEWER] Previous page ${previousPage} is now invisible, scheduling recache in 15s`);
-
-      // Clear any existing timeout
-      if (recacheTimeoutRef.current) {
-        clearTimeout(recacheTimeoutRef.current);
-      }
-
-      // Wait 15 seconds before recaching
-      recacheTimeoutRef.current = setTimeout(() => {
-        console.log(`[VIEWER] Recaching for new current page: ${newCurrentPage}`);
-        requestCacheForPage(newCurrentPage);
-        recacheTimeoutRef.current = null;
-      }, 15000);
-    } else if (newCurrentPage !== previousPage) {
-      // Current page changed to a different visible page
-      console.log(`[VIEWER] Current page changed from ${previousPage} to ${newCurrentPage}`);
-
-      // Clear any pending recache timeout
-      if (recacheTimeoutRef.current) {
-        clearTimeout(recacheTimeoutRef.current);
-        recacheTimeoutRef.current = null;
-      }
-
-      // Request cache for new current page (function will check what's already cached)
-      requestCacheForPage(newCurrentPage);
-    }
-
-    // Update the last visible page ref
-    lastVisiblePageRef.current = newCurrentPage;
-
->>>>>>> 485038c4
     return () => {
       if (recacheTimeoutRef.current) {
         clearTimeout(recacheTimeoutRef.current);
       }
     };
   }, [visiblePages, docHash, pages.length]);
-<<<<<<< HEAD
   
-=======
-
->>>>>>> 485038c4
   // Helper function to request cache for current ±10 pages
   const requestCacheForPage = useCallback((pageNum: number) => {
     const totalPages = pages.length;
     const CACHE_RANGE = 10; // Cache ±10 pages around current
-<<<<<<< HEAD
     
-=======
-
->>>>>>> 485038c4
     const pagesToCache: number[] = [];
     for (let offset = -CACHE_RANGE; offset <= CACHE_RANGE; offset++) {
       const p = pageNum + offset;
@@ -432,39 +365,25 @@
         pagesToCache.push(p);
       }
     }
-<<<<<<< HEAD
     
     console.log(`[VIEWER] Requesting cache for pages:`, pagesToCache);
     
     // Check which pages are not in cache and request them
     const missingPages = pagesToCache.filter(p => !termCache.has(p));
     
-=======
-
-    console.log(`[VIEWER] Requesting cache for pages:`, pagesToCache);
-
-    // Check which pages are not in cache and request them
-    const missingPages = pagesToCache.filter(p => !termCache.has(p));
-
->>>>>>> 485038c4
     if (missingPages.length > 0) {
       console.log(`[VIEWER] Cache misses for pages:`, missingPages, '- requesting from background');
       missingPages.forEach(p => {
         // Extract text from the specific page
         const pageEl = document.querySelector(`[data-page-num="${p}"]`);
         let pageText = '';
-<<<<<<< HEAD
         
-=======
-
->>>>>>> 485038c4
         if (pageEl) {
           const textLayer = pageEl.querySelector('.text-layer') || pageEl.querySelector('.textLayer');
           if (textLayer) {
             pageText = textLayer.textContent || '';
           }
         }
-<<<<<<< HEAD
         
         console.log(`[VIEWER] Sending request for page ${p} with text length:`, pageText.length);
         
@@ -472,15 +391,6 @@
           type: 'REQUEST_PAGE_TERMS',
           payload: { 
             page: p, 
-=======
-
-        console.log(`[VIEWER] Sending request for page ${p} with text length:`, pageText.length);
-
-        chrome.runtime.sendMessage({
-          type: 'REQUEST_PAGE_TERMS',
-          payload: {
-            page: p,
->>>>>>> 485038c4
             docHash,
             pageText: pageText.trim()
           }
@@ -489,20 +399,12 @@
     } else {
       console.log(`[VIEWER] All required pages already in cache`);
     }
-<<<<<<< HEAD
     
-=======
-
->>>>>>> 485038c4
     // Clean up cache: remove pages that are not in the ±10 range
     setTermCache(prev => {
       const newCache = new Map(prev);
       let cleaned = false;
-<<<<<<< HEAD
       
-=======
-
->>>>>>> 485038c4
       for (const [cachedPage] of newCache) {
         if (!pagesToCache.includes(cachedPage)) {
           console.log(`[VIEWER] Removing page ${cachedPage} from cache (outside ±${CACHE_RANGE} range)`);
@@ -510,11 +412,7 @@
           cleaned = true;
         }
       }
-<<<<<<< HEAD
       
-=======
-
->>>>>>> 485038c4
       return cleaned ? new Map(newCache) : prev;
     });
   }, [pages.length, termCache, docHash]);
@@ -525,7 +423,6 @@
     const checkHighlightVisibility = () => {
       const container = containerRef.current;
       if (!container) return;
-<<<<<<< HEAD
       
       const containerRect = container.getBoundingClientRect();
       const containerTop = containerRect.top;
@@ -539,21 +436,6 @@
         const pageNum = parseInt(el.getAttribute('data-page-num') || '0', 10);
         if (pageNum === 0) return;
         
-=======
-
-      const containerRect = container.getBoundingClientRect();
-      const containerTop = containerRect.top;
-      const containerBottom = containerRect.bottom;
-
-      // Update visible pages based on actual intersection
-      const newVisiblePages = new Set<number>();
-      const pageElements = container.querySelectorAll('[data-page-num]');
-
-      pageElements.forEach((el) => {
-        const pageNum = parseInt(el.getAttribute('data-page-num') || '0', 10);
-        if (pageNum === 0) return;
-
->>>>>>> 485038c4
         const rect = el.getBoundingClientRect();
         // Check if page is visible in viewport at all (any part of it)
         const isVisible = rect.bottom > containerTop && rect.top < containerBottom;
@@ -561,28 +443,19 @@
           newVisiblePages.add(pageNum);
         }
       });
-<<<<<<< HEAD
       
-=======
-
->>>>>>> 485038c4
       // Always compare with current ref value to avoid stale closures
       const oldVisible = Array.from(visiblePagesRef.current).sort();
       const newVisible = Array.from(newVisiblePages).sort();
       const changed = oldVisible.length !== newVisible.length ||
         oldVisible.some((p, i) => p !== newVisible[i]);
-<<<<<<< HEAD
       
-=======
-
->>>>>>> 485038c4
       if (changed) {
         console.log(`[Highlight Visibility] Pages changed:`, oldVisible, '->', newVisible);
         visiblePagesRef.current = newVisiblePages;
         setVisiblePages(newVisiblePages);
       }
     };
-<<<<<<< HEAD
     
     // Check every 0.5 seconds
     const intervalId = setInterval(checkHighlightVisibility, 500);
@@ -590,15 +463,6 @@
     // Also check immediately
     checkHighlightVisibility();
     
-=======
-
-    // Check every 0.5 seconds
-    const intervalId = setInterval(checkHighlightVisibility, 500);
-
-    // Also check immediately
-    checkHighlightVisibility();
-
->>>>>>> 485038c4
     return () => clearInterval(intervalId);
   }, []); // No dependencies - runs independently
 
@@ -879,11 +743,7 @@
           try {
             const ns = await getNotesByDoc(hash);
             setNotes(ns || []);
-<<<<<<< HEAD
             
-=======
-
->>>>>>> 485038c4
             // Extract saved term names from notes using full metadata to hide their highlights
             const termNames = new Set<string>();
             (ns || []).forEach(note => {
@@ -1157,36 +1017,21 @@
   const handleToggleHighlights = useCallback(() => {
     setHighlightsVisible((prev) => {
       const newValue = !prev;
-<<<<<<< HEAD
       
       // Show toast notification
       setShowHighlightsToast(true);
       
-=======
-
-      // Show toast notification
-      setShowHighlightsToast(true);
-
->>>>>>> 485038c4
       // Clear any existing timeout
       if (highlightsToastTimeoutRef.current) {
         clearTimeout(highlightsToastTimeoutRef.current);
       }
-<<<<<<< HEAD
       
-=======
-
->>>>>>> 485038c4
       // Hide toast after 1.5 seconds
       highlightsToastTimeoutRef.current = setTimeout(() => {
         setShowHighlightsToast(false);
         highlightsToastTimeoutRef.current = null;
       }, 1500);
-<<<<<<< HEAD
       
-=======
-
->>>>>>> 485038c4
       return newValue;
     });
   }, []);
@@ -1904,11 +1749,7 @@
       setTermSourceRects([]);
       setTermSourcePage(1);
       setTermReturnPage(null);
-<<<<<<< HEAD
       
-=======
-
->>>>>>> 485038c4
       // Optional: show a brief success message
       // You could add a toast notification here if you have that component
     } catch (err) {
@@ -1971,17 +1812,10 @@
       try {
         // Find the note before deleting to check if it's a saved term note
         const noteToDelete = notes.find((n) => n.id === id);
-<<<<<<< HEAD
         
         await deleteNote(id);
         setNotes((prev) => prev.filter((n) => n.id !== id));
         
-=======
-
-        await deleteNote(id);
-        setNotes((prev) => prev.filter((n) => n.id !== id));
-
->>>>>>> 485038c4
         // If this was a saved term note, restore its highlight using full metadata
         if (noteToDelete?.termSummary) {
           setSavedTerms((prev) => {
@@ -2592,8 +2426,6 @@
             else console.warn('Print handler not ready');
           } catch (err) {
             console.error('Error running in-app print', err);
-<<<<<<< HEAD
-=======
           }
         })();
         return;
@@ -2607,7 +2439,6 @@
             await handleSaveAs();
           } catch (err) {
             console.error('Save as shortcut failed', err);
->>>>>>> 485038c4
           }
         })();
         return;
@@ -2862,11 +2693,8 @@
     onDownload={handleDownload}
   onDownloadWithAnnotations={handleDownloadWithAnnotations}
         onPrint={handlePrint}
-<<<<<<< HEAD
-=======
     onDocumentProperties={handleDocumentProperties}
     onSaveAs={handleSaveAs}
->>>>>>> 485038c4
         highlightsVisible={highlightsVisible}
         onToggleHighlights={handleToggleHighlights}
         isDrawingMode={isDrawingMode}
@@ -2938,11 +2766,7 @@
               const pageNum = idx + 1;
               const isVisible = visiblePages.has(pageNum);
               const hasCachedSummaries = termCache.has(pageNum);
-<<<<<<< HEAD
-              
-=======
-
->>>>>>> 485038c4
+
               // Render visible pages + 4 pages buffer above/below
               // Also render any page with cached summaries so highlights are ready
               const shouldRender =
@@ -2997,11 +2821,8 @@
                   setTermPopupPosition(adjustedPos);
                 }}
                 highlightsVisible={highlightsVisible}
-<<<<<<< HEAD
-=======
                 onAddNoteContext={handleAddNoteContextFromPage}
                 onAddCommentContext={handleAddCommentContextFromPage}
->>>>>>> 485038c4
               />
               );
             });
@@ -3125,12 +2946,6 @@
         onSelect={(a) => handleContextAction(a)}
       />
 
-<<<<<<< HEAD
-      <Chatbot 
-        docHash={docHash} 
-        currentPage={currentPage}
-        onPageNavigate={scrollToPage}
-=======
       <Chatbot
         docHash={docHash}
         currentPage={currentPage}
@@ -3138,7 +2953,6 @@
         contextBookmarks={contextBookmarks}
         onRemoveContextBookmark={handleRemoveContextBookmark}
         openSignal={chatbotOpenTick}
->>>>>>> 485038c4
       />
 
       {/* Term summary popup */}
@@ -3269,11 +3083,7 @@
           <div className="mt-3 pt-3 border-t border-neutral-200 dark:border-neutral-700 flex gap-2">
             <button
               onClick={() => handleSaveTermAsNote(selectedTerm)}
-<<<<<<< HEAD
               className="px-3 py-1.5 text-sm bg-primary-100 hover:bg-primary-200 text-black rounded"
-=======
-              className="font-semibold px-3 py-1.5 text-sm bg-primary-600 hover:bg-primary-600 text-white rounded"
->>>>>>> 485038c4
               title="Save this explanation as a note"
             >
               Save as Note
@@ -3311,8 +3121,6 @@
           {highlightsVisible ? 'Smart reader mode on' : 'Smart reader mode off'}
         </div>
       )}
-<<<<<<< HEAD
-=======
   {/* Document properties modal */}
   <DocumentProperties open={docPropsOpen} onClose={() => setDocPropsOpen(false)} propsData={docProps} />
   {/* Save As fallback modal */}
@@ -3341,7 +3149,6 @@
       }
     }}
   />
->>>>>>> 485038c4
     </div>
   );
 };
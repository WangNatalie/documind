--- conflicted
+++ resolved
@@ -1,14 +1,14 @@
-import React, { useEffect, useState, useRef, useCallback } from 'react';
-import type { PDFDocumentProxy, PDFPageProxy } from 'pdfjs-dist';
-import { loadPDF, calculateScale } from './pdf';
-import { Page } from './Page';
-import { Toolbar } from './Toolbar';
-import { useRenderQueue, CanvasCache } from './useRenderQueue';
-import { parseHash, updateHash } from '../utils/hash';
-import { generateDocHash } from '../utils/hash';
-import { getDoc, putDoc, updateDocState } from '../db';
-import { readOPFSFile } from '../db/opfs';
-import { requestChunking } from '../utils/chunker-client';
+import React, { useEffect, useState, useRef, useCallback } from "react";
+import type { PDFDocumentProxy, PDFPageProxy } from "pdfjs-dist";
+import { loadPDF, calculateScale } from "./pdf";
+import { Page } from "./Page";
+import { Toolbar } from "./Toolbar";
+import { useRenderQueue, CanvasCache } from "./useRenderQueue";
+import { parseHash, updateHash } from "../utils/hash";
+import { generateDocHash } from "../utils/hash";
+import { getDoc, putDoc, updateDocState } from "../db";
+import { readOPFSFile } from "../db/opfs";
+import { requestChunking } from "../utils/chunker-client";
 
 const ZOOM_LEVELS = [50, 75, 90, 100, 125, 150, 175, 200, 250, 300];
 
@@ -17,11 +17,11 @@
   const [pages, setPages] = useState<(PDFPageProxy | null)[]>([]);
   const [currentPage, setCurrentPage] = useState(1);
 
-  const [zoom, setZoom] = useState<string>('fitPage');
+  const [zoom, setZoom] = useState<string>("fitPage");
   const [scale, setScale] = useState(1);
   const [loading, setLoading] = useState(true);
   const [error, setError] = useState<string | null>(null);
-  const [docHash, setDocHash] = useState<string>('');
+  const [docHash, setDocHash] = useState<string>("");
   const [isInitialLoad, setIsInitialLoad] = useState(true);
 
   const containerRef = useRef<HTMLDivElement>(null);
@@ -32,9 +32,9 @@
 
   // Parse URL params
   const params = new URLSearchParams(window.location.search);
-  const fileUrl = params.get('file');
-  const uploadId = params.get('uploadId');
-  const fileName = params.get('name') || 'document.pdf';
+  const fileUrl = params.get("file");
+  const uploadId = params.get("uploadId");
+  const fileName = params.get("name") || "document.pdf";
 
   // Load PDF on mount
   useEffect(() => {
@@ -44,12 +44,12 @@
         setError(null);
 
         let pdfDoc: PDFDocumentProxy;
-        let source: { type: 'url' | 'uploadId'; value: string };
+        let source: { type: "url" | "uploadId"; value: string };
         let hash: string;
 
         if (uploadId) {
           // Load from OPFS
-          source = { type: 'uploadId', value: uploadId };
+          source = { type: "uploadId", value: uploadId };
           const arrayBuffer = await readOPFSFile(uploadId);
 
           // Generate hash from file metadata
@@ -65,7 +65,7 @@
           pdfDoc = await loadPDF({ data: arrayBuffer });
         } else if (fileUrl) {
           // Load from URL
-          source = { type: 'url', value: fileUrl };
+          source = { type: "url", value: fileUrl };
 
           try {
             pdfDoc = await loadPDF({ url: fileUrl, withCredentials: true });
@@ -73,12 +73,12 @@
             hash = await generateDocHash(source);
           } catch (err: any) {
             // Show CORS error card
-            setError('cors');
+            setError("cors");
             setLoading(false);
             return;
           }
         } else {
-          setError('No file specified');
+          setError("No file specified");
           setLoading(false);
           return;
         }
@@ -100,7 +100,7 @@
         const hashState = parseHash(window.location.hash);
 
         let restoredPage = 1;
-        let restoredZoom = 'fitPage';
+        let restoredZoom = "fitPage";
 
         if (hashState.page) {
           restoredPage = hashState.page;
@@ -123,9 +123,11 @@
         // Scroll to restored page after a brief delay to ensure rendering
         if (restoredPage > 1) {
           setTimeout(() => {
-            const pageEl = document.querySelector(`[data-page-num="${restoredPage}"]`);
+            const pageEl = document.querySelector(
+              `[data-page-num="${restoredPage}"]`
+            );
             if (pageEl) {
-              pageEl.scrollIntoView({ behavior: 'auto', block: 'start' });
+              pageEl.scrollIntoView({ behavior: "auto", block: "start" });
             }
           }, 100);
         }
@@ -148,29 +150,32 @@
             updatedAt: Date.now(),
           });
         }
-        
+
         // Pass URL directly for url-based PDFs
         if (fileUrl) {
-          requestChunking({ 
-            docHash: hash, 
-            fileUrl: fileUrl 
+          requestChunking({
+            docHash: hash,
+            fileUrl: fileUrl,
           })
-            .then(response => {
+            .then((response) => {
               if (response.success) {
-                console.log('Chunking task created:', response.taskId);
+                console.log("Chunking task created:", response.taskId);
               } else {
-                console.error('Failed to create chunking task:', response.error);
+                console.error(
+                  "Failed to create chunking task:",
+                  response.error
+                );
               }
             })
-            .catch(err => {
-              console.error('Error starting chunking:', err);
+            .catch((err) => {
+              console.error("Error starting chunking:", err);
             });
         }
 
         setLoading(false);
       } catch (err: any) {
-        console.error('Failed to load PDF:', err);
-        setError(err.message || 'Failed to load PDF');
+        console.error("Failed to load PDF:", err);
+        setError(err.message || "Failed to load PDF");
         setLoading(false);
       }
     };
@@ -189,8 +194,12 @@
       const containerWidth = container.clientWidth;
       const containerHeight = container.clientHeight - 40; // py-4 padding + small buffer to prevent next page peeking
 
-      const newScale = calculateScale(pages[0]!, containerWidth, containerHeight,
-        zoom === 'fitWidth' || zoom === 'fitPage' ? zoom : parseInt(zoom, 10));
+      const newScale = calculateScale(
+        pages[0]!,
+        containerWidth,
+        containerHeight,
+        zoom === "fitWidth" || zoom === "fitPage" ? zoom : parseInt(zoom, 10)
+      );
       setScale(newScale);
     };
 
@@ -210,26 +219,6 @@
     const timeoutId = setTimeout(() => {
       const container = containerRef.current;
       if (!container) return;
-<<<<<<< HEAD
-
-      const updateCurrentPage = (pageNum: number) => {
-        setCurrentPage(pageNum);
-      };
-
-    observerRef.current = new IntersectionObserver(
-      (entries) => {
-        let mostVisiblePage = 0;
-        let maxRatio = 0;
-        // Use the ref for current state, build new set for update
-        const newVisiblePages = new Set(visiblePagesRef.current);
-
-          entries.forEach((entry) => {
-            const pageNum = parseInt(entry.target.getAttribute('data-page-num') || '0', 10);
-
-            if (entry.isIntersecting) {
-              visiblePagesRef.current.add(pageNum);
-
-=======
 
       const updateCurrentPage = (pageNum: number) => {
         setCurrentPage(pageNum);
@@ -241,12 +230,14 @@
           let maxRatio = 0;
 
           entries.forEach((entry) => {
-            const pageNum = parseInt(entry.target.getAttribute('data-page-num') || '0', 10);
+            const pageNum = parseInt(
+              entry.target.getAttribute("data-page-num") || "0",
+              10
+            );
 
             if (entry.isIntersecting) {
               visiblePagesRef.current.add(pageNum);
 
->>>>>>> fdcb654a
               // Track most visible page
               if (entry.intersectionRatio > maxRatio) {
                 maxRatio = entry.intersectionRatio;
@@ -265,12 +256,12 @@
         {
           root: container,
           threshold: [0, 0.1, 0.2, 0.3, 0.4, 0.5, 0.6, 0.7, 0.8, 0.9, 1.0],
-          rootMargin: '0px'
+          rootMargin: "0px",
         }
       );
 
       // Observe all pages
-      const pageElements = container.querySelectorAll('[data-page-num]');
+      const pageElements = container.querySelectorAll("[data-page-num]");
       pageElements.forEach((el) => observerRef.current?.observe(el));
 
       // Trigger initial visibility check
@@ -325,28 +316,31 @@
   }, [currentPage, pages.length]);
 
   const scrollToPage = (pageNum: number) => {
-    const pageEl = containerRef.current?.querySelector(`[data-page-num="${pageNum}"]`);
+    const pageEl = containerRef.current?.querySelector(
+      `[data-page-num="${pageNum}"]`
+    );
     if (pageEl) {
-      pageEl.scrollIntoView({ behavior: 'smooth', block: 'start' });
+      pageEl.scrollIntoView({ behavior: "smooth", block: "start" });
     }
   };
 
   const handleZoomIn = useCallback(() => {
-    if (zoom === 'fitWidth' || zoom === 'fitPage') {
-      setZoom('100');
+    if (zoom === "fitWidth" || zoom === "fitPage") {
+      setZoom("100");
     } else {
       const currentZoom = parseInt(zoom, 10);
-      const nextZoom = ZOOM_LEVELS.find(z => z > currentZoom) || 300;
+      const nextZoom = ZOOM_LEVELS.find((z) => z > currentZoom) || 300;
       setZoom(nextZoom.toString());
     }
   }, [zoom]);
 
   const handleZoomOut = useCallback(() => {
-    if (zoom === 'fitWidth' || zoom === 'fitPage') {
-      setZoom('100');
+    if (zoom === "fitWidth" || zoom === "fitPage") {
+      setZoom("100");
     } else {
       const currentZoom = parseInt(zoom, 10);
-      const prevZoom = [...ZOOM_LEVELS].reverse().find(z => z < currentZoom) || 50;
+      const prevZoom =
+        [...ZOOM_LEVELS].reverse().find((z) => z < currentZoom) || 50;
       setZoom(prevZoom.toString());
     }
   }, [zoom]);
@@ -356,21 +350,21 @@
     const handleKeyDown = (e: KeyboardEvent) => {
       const isMod = e.ctrlKey || e.metaKey;
 
-      if (e.key === 'ArrowLeft' || e.key === 'PageUp') {
+      if (e.key === "ArrowLeft" || e.key === "PageUp") {
         e.preventDefault();
         handlePrevPage();
-      } else if (e.key === 'ArrowRight' || e.key === 'PageDown') {
+      } else if (e.key === "ArrowRight" || e.key === "PageDown") {
         e.preventDefault();
         handleNextPage();
-      } else if (isMod && e.key === '+') {
+      } else if (isMod && e.key === "+") {
         e.preventDefault();
         handleZoomIn();
-      } else if (isMod && e.key === '-') {
+      } else if (isMod && e.key === "-") {
         e.preventDefault();
         handleZoomOut();
-      } else if (isMod && e.key === '0') {
+      } else if (isMod && e.key === "0") {
         e.preventDefault();
-        setZoom('fitWidth');
+        setZoom("fitWidth");
       }
     };
 
@@ -385,49 +379,64 @@
       }
     };
 
-    window.addEventListener('keydown', handleKeyDown);
-    window.addEventListener('wheel', handleWheel, { passive: false });
+    window.addEventListener("keydown", handleKeyDown);
+    window.addEventListener("wheel", handleWheel, { passive: false });
     return () => {
-      window.removeEventListener('keydown', handleKeyDown);
-      window.removeEventListener('wheel', handleWheel);
+      window.removeEventListener("keydown", handleKeyDown);
+      window.removeEventListener("wheel", handleWheel);
     };
   }, [handlePrevPage, handleNextPage, handleZoomIn, handleZoomOut]);
 
-  const handleRender = useCallback(async (
-    pageNum: number,
-    canvas: HTMLCanvasElement,
-    textLayerDiv: HTMLDivElement | null,
-    priority: number
-  ) => {
-    const page = pages[pageNum - 1];
-    if (!page) return;
-
-    await renderQueue.enqueue(pageNum, page, canvas, textLayerDiv, scale, priority);
-    canvasCacheRef.current.add(pageNum, canvas);
-  }, [pages, scale, renderQueue]);
+  const handleRender = useCallback(
+    async (
+      pageNum: number,
+      canvas: HTMLCanvasElement,
+      textLayerDiv: HTMLDivElement | null,
+      priority: number
+    ) => {
+      const page = pages[pageNum - 1];
+      if (!page) return;
+
+      await renderQueue.enqueue(
+        pageNum,
+        page,
+        canvas,
+        textLayerDiv,
+        scale,
+        priority
+      );
+      canvasCacheRef.current.add(pageNum, canvas);
+    },
+    [pages, scale, renderQueue]
+  );
 
   if (loading) {
     return (
       <div className="flex items-center justify-center h-screen bg-neutral-50 dark:bg-neutral-900">
         <div className="text-center">
           <div className="animate-spin rounded-full h-12 w-12 border-b-2 border-blue-500 mx-auto mb-4"></div>
-          <p className="text-neutral-600 dark:text-neutral-400">Loading PDF...</p>
+          <p className="text-neutral-600 dark:text-neutral-400">
+            Loading PDF...
+          </p>
         </div>
       </div>
     );
   }
 
-  if (error === 'cors') {
+  if (error === "cors") {
     return (
       <div className="flex items-center justify-center h-screen bg-neutral-50 dark:bg-neutral-900 p-4">
         <div className="max-w-md w-full bg-white dark:bg-neutral-800 rounded-lg shadow-lg border border-neutral-200 dark:border-neutral-700 p-6">
-          <h2 className="text-xl font-semibold text-red-600 dark:text-red-400 mb-4">Unable to Load PDF</h2>
+          <h2 className="text-xl font-semibold text-red-600 dark:text-red-400 mb-4">
+            Unable to Load PDF
+          </h2>
           <p className="text-neutral-700 dark:text-neutral-300 mb-6">
-            This PDF cannot be loaded due to CORS restrictions or access permissions.
+            This PDF cannot be loaded due to CORS restrictions or access
+            permissions.
           </p>
           <div className="space-y-3">
             <a
-              href={fileUrl || '#'}
+              href={fileUrl || "#"}
               target="_blank"
               rel="noopener noreferrer"
               className="block w-full px-4 py-2 bg-blue-500 hover:bg-blue-600 text-white rounded text-center transition-colors"
@@ -450,7 +459,9 @@
     return (
       <div className="flex items-center justify-center h-screen bg-neutral-50 dark:bg-neutral-900">
         <div className="text-center">
-          <p className="text-red-600 dark:text-red-400 font-semibold mb-2">Error</p>
+          <p className="text-red-600 dark:text-red-400 font-semibold mb-2">
+            Error
+          </p>
           <p className="text-neutral-600 dark:text-neutral-400">{error}</p>
         </div>
       </div>
@@ -471,22 +482,22 @@
         onNextPage={handleNextPage}
         onZoomIn={handleZoomIn}
         onZoomOut={handleZoomOut}
-        onFitWidth={() => setZoom('fitWidth')}
-        onFitPage={() => setZoom('fitPage')}
+        onFitWidth={() => setZoom("fitWidth")}
+        onFitPage={() => setZoom("fitPage")}
         onPageChange={(page) => scrollToPage(page)}
       />
 
-      <div
-        ref={containerRef}
-        className="flex-1 overflow-auto"
-      >
+      <div ref={containerRef} className="flex-1 overflow-auto">
         <div className="py-4 flex flex-col items-center">
           {pages.map((page, idx) => {
             const pageNum = idx + 1;
             const isVisible = visiblePagesRef.current.has(pageNum);
             // Render visible pages + 2 pages buffer above/below
-            const shouldRender = isVisible ||
-              Array.from(visiblePagesRef.current).some(vp => Math.abs(vp - pageNum) <= 2);
+            const shouldRender =
+              isVisible ||
+              Array.from(visiblePagesRef.current).some(
+                (vp) => Math.abs(vp - pageNum) <= 2
+              );
 
             return (
               <Page

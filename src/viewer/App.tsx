import React, { useEffect, useState, useRef, useCallback } from "react";
import type { PDFDocumentProxy, PDFPageProxy } from "pdfjs-dist";
import { loadPDF, calculateScale, DPI_ADJUSTMENT } from "./pdf";
import { Page } from "./Page";
import { Toolbar } from "./Toolbar";
import { useRenderQueue, CanvasCache } from "./useRenderQueue";
import { parseHash, updateHash } from "../utils/hash";
import { generateDocHash } from "../utils/hash";
import {
  getDoc,
  putDoc,
  updateDocState,
  resetDB,
  putNote,
  getNotesByDoc,
  putComment,
  getCommentsByDoc,
  deleteNote,
  deleteComment,
  getTableOfContents,
  getChunksByDoc,
  getDrawingsByDoc,
  putDrawing,
  type TableOfContentsRecord,
  type DrawingStroke,
  type DrawingRecord,
} from "../db";
import { readOPFSFile } from "../db/opfs";
import ContextMenu from "./ContextMenu";
<<<<<<< HEAD
import { requestGeminiChunking, requestEmbeddings, requestTOC } from "../utils/chunker-client";
import { Chatbot } from './Chatbot';
import { buildTOCTree } from "../utils/toc";
import { TOC } from "./TOC";
import { DrawingToolbar } from "./DrawingToolbar";
=======
import {
  requestGeminiChunking,
  requestEmbeddings,
  requestTOC,
} from "../utils/chunker-client";
import { buildTOCTree } from "../utils/toc";
import { TOC } from "./TOC";
import { DrawingToolbar } from "./DrawingToolbar";
import { getAudio } from "../utils/narrator-client";
import Chatbot from "./Chatbot";
>>>>>>> 904a1ca9

const ZOOM_LEVELS = [
  50, 75, 90, 100, 125, 150, 175, 200, 250, 300, 350, 400, 500,
];

export const ViewerApp: React.FC = () => {
  const [pdf, setPdf] = useState<PDFDocumentProxy | null>(null);
  const [pages, setPages] = useState<(PDFPageProxy | null)[]>([]);
  const [currentPage, setCurrentPage] = useState(1);
  const [visiblePages, setVisiblePages] = useState<Set<number>>(new Set([1]));

  const [zoom, setZoom] = useState<string>("fitPage");
  const [scale, setScale] = useState(1);
  const [loading, setLoading] = useState(true);
  const [error, setError] = useState<string | null>(null);
  const [docHash, setDocHash] = useState<string>("");
  const [isInitialLoad, setIsInitialLoad] = useState(true);
  const [tableOfContents, setTableOfContents] =
    useState<TableOfContentsRecord | null>(null);

  // (nestedTOCNodes computed later for use in render)

  const containerRef = useRef<HTMLDivElement>(null);
  const observerRef = useRef<IntersectionObserver | null>(null);
  const renderQueue = useRenderQueue();
  // Protect pages currently in or near viewport from cache eviction
  const canvasCacheRef = useRef(
    new CanvasCache((pageNum: number) => {
      // visiblePages state may lag slightly; combine both refs for safety
      if (visiblePagesRef.current.has(pageNum)) return true;
      if ((intersectionVisiblePagesRef.current || new Set()).has(pageNum))
        return true;
      // Also protect small buffer (+/-2) around any currently visible page to reduce thrash
      for (const vp of visiblePagesRef.current) {
        if (Math.abs(vp - pageNum) <= 2) return true;
      }
      return false;
    })
  );
  const visiblePagesRef = useRef<Set<number>>(new Set([1]));
  const intersectionVisiblePagesRef = useRef<Set<number>>(new Set([1]));
  const pendingZoomRef = useRef<number | null>(null);
  // Context menu state
  const [contextVisible, setContextVisible] = useState(false);
  const [contextPos, setContextPos] = useState<{ x: number; y: number }>({
    x: 0,
    y: 0,
  });
  const [notes, setNotes] = useState<Array<any>>([]);
  const [comments, setComments] = useState<Array<any>>([]);
  const [commentInput, setCommentInput] = useState<string>("");
  const [commentAnchor, setCommentAnchor] = useState<{
    x: number;
    y: number;
    page: number;
    range: Range;
  } | null>(null);
  const [noteInput, setNoteInput] = useState<string>("");
  const [noteAnchor, setNoteAnchor] = useState<{
    x: number;
    y: number;
    page: number;
    color: string;
    rects: Array<{ top: number; left: number; width: number; height: number }>;
  } | null>(null);
  const [tocOpen, setTocOpen] = useState(false);
  const [tocPinned, setTocPinned] = useState(false);
  // Toolbar ref so we can measure its height and avoid covering it with the TOC drawer
  const toolbarRef = useRef<HTMLDivElement | null>(null);
  const [toolbarHeight, setToolbarHeight] = useState(0);
<<<<<<< HEAD
  // Highlights visibility toggle
  const [highlightsVisible, setHighlightsVisible] = useState(false);
  // Toast notification for highlights toggle
  const [showHighlightsToast, setShowHighlightsToast] = useState(false);
  const highlightsToastTimeoutRef = useRef<NodeJS.Timeout | null>(null);
  // Drawing state - all in memory, no database
  const [isDrawingMode, setIsDrawingMode] = useState(false);
  const [drawingColor, setDrawingColor] = useState('#000000');
  const [drawingStrokeWidth] = useState(2);
  const [isEraserMode, setIsEraserMode] = useState(false);
  const [pageDrawings, setPageDrawings] = useState<Map<number, DrawingStroke[]>>(new Map());
  const [drawingHistory, setDrawingHistory] = useState<Map<number, DrawingStroke[][]>>(new Map());
  const [drawingHistoryIndex, setDrawingHistoryIndex] = useState<Map<number, number>>(new Map());
=======

  // Drawing state - all in memory, no database
  const [isDrawingMode, setIsDrawingMode] = useState(false);
  const [drawingColor, setDrawingColor] = useState("#000000");
  const [drawingStrokeWidth] = useState(2);
  const [isEraserMode, setIsEraserMode] = useState(false);
  const [pageDrawings, setPageDrawings] = useState<
    Map<number, DrawingStroke[]>
  >(new Map());
  const [drawingHistory, setDrawingHistory] = useState<
    Map<number, DrawingStroke[][]>
  >(new Map());
  const [drawingHistoryIndex, setDrawingHistoryIndex] = useState<
    Map<number, number>
  >(new Map());
>>>>>>> 904a1ca9
  // Term summaries state
  interface TermSummary {
    term: string;
    definition: string;
    explanation1: string;
    explanation2: string;
    explanation3: string;
    tocItem: { title: string; page: number; chunkId?: string } | null;
    matchedChunkId?: string;
  }
<<<<<<< HEAD
  // Cache term summaries for current, prev, and next pages
=======

  // Cache term summaries for current ±1 pages with timestamps
>>>>>>> 904a1ca9
  interface PageTermCache {
    page: number;
    summaries: TermSummary[];
  }
  const [termCache, setTermCache] = useState<Map<number, PageTermCache>>(
    new Map()
  );
  const [selectedTerm, setSelectedTerm] = useState<TermSummary | null>(null);
  const [termPopupPosition, setTermPopupPosition] = useState<{
    x: number;
    y: number;
  } | null>(null);
  const [termSourceRects, setTermSourceRects] = useState<
    Array<{ top: number; left: number; width: number; height: number }>
  >([]);
  const [termSourcePage, setTermSourcePage] = useState<number>(1);
  const [termReturnPage, setTermReturnPage] = useState<number | null>(null); // Track page to return to after "Go to Context"
  const [savedTerms, setSavedTerms] = useState<Set<string>>(new Set()); // Track terms that have been saved as notes
  
  // Track last visible page for recaching logic
  const lastVisiblePageRef = useRef<number>(1);
  const recacheTimeoutRef = useRef<NodeJS.Timeout | null>(null);

  // Parse URL params
  const params = new URLSearchParams(window.location.search);
  const fileUrl = params.get("file");
  const uploadId = params.get("uploadId");
  // Keep filename in state so we can update it after reading PDF metadata
  const [fileName, setFileName] = useState<string>(
    params.get("name") || "document.pdf"
  );

  // Listen for state requests and term summaries from background
  useEffect(() => {
    const handleMessage = (message: any) => {
      if (message.type === "TERM_SUMMARIES_READY") {
        // Received term summaries from background script
        const { summaries, currentPage: summariesPage } = message.payload;
<<<<<<< HEAD
        console.log('[VIEWER] Received term summaries:', summaries);
        console.log('[VIEWER] Caching term summaries, count:', summaries?.length || 0, 'for page:', summariesPage);
        
        // Add to cache
        setTermCache(prev => {
=======
        console.log("[VIEWER] Received term summaries:", summaries);
        console.log(
          "[VIEWER] Caching term summaries, count:",
          summaries?.length || 0,
          "for page:",
          summariesPage
        );

        // Add to cache with current timestamp
        setTermCache((prev) => {
>>>>>>> 904a1ca9
          const newCache = new Map(prev);
          newCache.set(summariesPage, {
            page: summariesPage,
            summaries: summaries || [],
          });
          return newCache;
        });
        return;
      }

      if (message.type === "REQUEST_VIEWER_STATE") {
        // Extract text from visible pages
        let visibleText = "";
        const visiblePages = Array.from(visiblePagesRef.current).sort(
          (a, b) => a - b
        );

        console.log(
          "[VIEWER] Processing state request for visible pages:",
          visiblePages
        );

        for (const pageNum of visiblePages) {
          const pageEl = document.querySelector(`[data-page-num="${pageNum}"]`);
          if (pageEl) {
            // Try both possible class names for text layer
            const textLayer =
              pageEl.querySelector(".text-layer") ||
              pageEl.querySelector(".textLayer");
            if (textLayer) {
              const pageText = textLayer.textContent || "";
              if (pageText.trim()) {
                visibleText += `\n=== Page ${pageNum} ===\n${pageText}\n`;
              }
            } else {
              console.log(`[VIEWER] No text layer found for page ${pageNum}`);
            }
          } else {
            console.log(`[VIEWER] Page element not found for page ${pageNum}`);
          }
        }

        console.log("[VIEWER] Sending state to background:", {
          fileName,
          currentPage,
          totalPages: pages.length,
          visiblePages,
          textLength: visibleText.length,
        });

        // Send current state to background
<<<<<<< HEAD
        chrome.runtime.sendMessage({
          type: 'UPDATE_VIEWER_STATE',
          payload: {
            docHash,
            fileName,
            currentPage,
            totalPages: pages.length,
            zoom,
            visibleText: visibleText.trim(),
          }
        }).catch((error) => {
          // Suppress "message port closed" errors - these are normal when extension reloads
          if (!error.message?.includes('message port closed')) {
            console.error('Failed to send viewer state:', error);
          }
        });
=======
        chrome.runtime
          .sendMessage({
            type: "UPDATE_VIEWER_STATE",
            payload: {
              docHash,
              fileName,
              currentPage,
              totalPages: pages.length,
              zoom,
              visibleText: visibleText.trim(),
            },
          })
          .catch((error) => {
            // Suppress "message port closed" errors - these are normal when extension reloads
            if (!error.message?.includes("message port closed")) {
              console.error("Failed to send viewer state:", error);
            }
          });
>>>>>>> 904a1ca9
      }
    };

    chrome.runtime.onMessage.addListener(handleMessage);
    return () => {
      chrome.runtime.onMessage.removeListener(handleMessage);
    };
  }, [docHash, fileName, currentPage, pages.length, zoom]);

  // Helper to get summaries for a specific page from cache
  const getSummariesForPage = useCallback((pageNum: number): TermSummary[] => {
    const cached = termCache.get(pageNum);
    const summaries = cached?.summaries || [];
    // Filter out terms that have been saved as notes
    return summaries.filter(summary => !savedTerms.has(summary.term));
  }, [termCache, savedTerms]);

  // Cache management: maintain current ±10 pages in cache (21 pages total)
  // When current page changes, wait 15 seconds before recaching if it becomes completely invisible
  useEffect(() => {
<<<<<<< HEAD
    if (visiblePages.size === 0) return;
    
    // Find the "current" page (the first visible page in order)
    const sortedVisible = Array.from(visiblePages).sort((a, b) => a - b);
    const newCurrentPage = sortedVisible[0];
    
    // Check if the previous "current" page is now completely invisible
    const previousPage = lastVisiblePageRef.current;
    const previousPageNowInvisible = !visiblePages.has(previousPage);
    
    if (previousPageNowInvisible && previousPage !== newCurrentPage) {
      console.log(`[VIEWER] Previous page ${previousPage} is now invisible, scheduling recache in 15s`);
      
      // Clear any existing timeout
      if (recacheTimeoutRef.current) {
        clearTimeout(recacheTimeoutRef.current);
      }
      
      // Wait 15 seconds before recaching
      recacheTimeoutRef.current = setTimeout(() => {
        console.log(`[VIEWER] Recaching for new current page: ${newCurrentPage}`);
        requestCacheForPage(newCurrentPage);
        recacheTimeoutRef.current = null;
      }, 15000);
    } else if (newCurrentPage !== previousPage) {
      // Current page changed to a different visible page
      console.log(`[VIEWER] Current page changed from ${previousPage} to ${newCurrentPage}`);
      
      // Clear any pending recache timeout
      if (recacheTimeoutRef.current) {
        clearTimeout(recacheTimeoutRef.current);
        recacheTimeoutRef.current = null;
      }
      
      // Request cache for new current page (function will check what's already cached)
      requestCacheForPage(newCurrentPage);
    }
    
    // Update the last visible page ref
    lastVisiblePageRef.current = newCurrentPage;
    
    return () => {
      if (recacheTimeoutRef.current) {
        clearTimeout(recacheTimeoutRef.current);
      }
    };
  }, [visiblePages, docHash, pages.length]);
  
  // Helper function to request cache for current ±10 pages
  const requestCacheForPage = useCallback((pageNum: number) => {
    const totalPages = pages.length;
    const CACHE_RANGE = 10; // Cache ±10 pages around current
    
    const pagesToCache: number[] = [];
    for (let offset = -CACHE_RANGE; offset <= CACHE_RANGE; offset++) {
      const p = pageNum + offset;
      if (p >= 1 && p <= totalPages) {
        pagesToCache.push(p);
      }
    }
    
    console.log(`[VIEWER] Requesting cache for pages:`, pagesToCache);
    
    // Check which pages are not in cache and request them
    const missingPages = pagesToCache.filter(p => !termCache.has(p));
    
    if (missingPages.length > 0) {
      console.log(`[VIEWER] Cache misses for pages:`, missingPages, '- requesting from background');
      missingPages.forEach(p => {
        // Extract text from the specific page
        const pageEl = document.querySelector(`[data-page-num="${p}"]`);
        let pageText = '';
        
        if (pageEl) {
          const textLayer = pageEl.querySelector('.text-layer') || pageEl.querySelector('.textLayer');
          if (textLayer) {
            pageText = textLayer.textContent || '';
          }
        }
        
        console.log(`[VIEWER] Sending request for page ${p} with text length:`, pageText.length);
        
        chrome.runtime.sendMessage({
          type: 'REQUEST_PAGE_TERMS',
          payload: { 
            page: p, 
            docHash,
            pageText: pageText.trim()
          }
        }).catch(err => console.error('Failed to request page terms:', err));
      });
    } else {
      console.log(`[VIEWER] All required pages already in cache`);
    }
    
    // Clean up cache: remove pages that are not in the ±10 range
    setTermCache(prev => {
      const newCache = new Map(prev);
      let cleaned = false;
      
      for (const [cachedPage] of newCache) {
        if (!pagesToCache.includes(cachedPage)) {
          console.log(`[VIEWER] Removing page ${cachedPage} from cache (outside ±${CACHE_RANGE} range)`);
          newCache.delete(cachedPage);
          cleaned = true;
        }
      }
      
      return cleaned ? new Map(newCache) : prev;
=======
    const cleanupInterval = setInterval(() => {
      const now = Date.now();
      const TEN_SECONDS = 10000;

      setTermCache((prev) => {
        const newCache = new Map(prev);
        let cleaned = false;

        for (const [pageNum, cache] of newCache.entries()) {
          // If page is not currently visible and hasn't been for 10 seconds, remove it
          if (
            !visiblePages.has(pageNum) &&
            now - cache.lastVisibleTime > TEN_SECONDS
          ) {
            console.log(
              `[VIEWER] Cleaning up cache for page ${pageNum} (not visible for >10s)`
            );
            newCache.delete(pageNum);
            cleaned = true;
          }
        }

        return cleaned ? newCache : prev;
      });
    }, 2000); // Check every 2 seconds

    return () => clearInterval(cleanupInterval);
  }, [visiblePages]);

  // Update lastVisibleTime for pages that are currently visible
  // Also request terms for visible pages that don't have cache entries
  useEffect(() => {
    const now = Date.now();
    setTermCache((prev) => {
      const newCache = new Map(prev);
      let updated = false;

      for (const pageNum of visiblePages) {
        const cached = newCache.get(pageNum);
        if (cached) {
          cached.lastVisibleTime = now;
          updated = true;
        } else {
          // Cache miss - request terms for this page
          console.log(
            `[VIEWER] Cache miss for page ${pageNum}, requesting terms from background`
          );
          chrome.runtime
            .sendMessage({
              type: "REQUEST_PAGE_TERMS",
              payload: { page: pageNum, docHash },
            })
            .catch((err) =>
              console.error("Failed to request page terms:", err)
            );
        }
      }

      return updated ? new Map(newCache) : prev;
>>>>>>> 904a1ca9
    });
  }, [pages.length, termCache, docHash]);

  // Separate visibility check for highlights - refresh every 0.5 seconds
  // This ensures highlights appear/disappear based on actual page visibility
  useEffect(() => {
    const checkHighlightVisibility = () => {
      const container = containerRef.current;
      if (!container) return;
      
      const containerRect = container.getBoundingClientRect();
      const containerTop = containerRect.top;
      const containerBottom = containerRect.bottom;
      
      // Update visible pages based on actual intersection
      const newVisiblePages = new Set<number>();
      const pageElements = container.querySelectorAll('[data-page-num]');
      
      pageElements.forEach((el) => {
        const pageNum = parseInt(el.getAttribute('data-page-num') || '0', 10);
        if (pageNum === 0) return;
        
        const rect = el.getBoundingClientRect();
        // Check if page is visible in viewport at all (any part of it)
        const isVisible = rect.bottom > containerTop && rect.top < containerBottom;
        if (isVisible) {
          newVisiblePages.add(pageNum);
        }
      });
      
      // Always compare with current ref value to avoid stale closures
      const oldVisible = Array.from(visiblePagesRef.current).sort();
      const newVisible = Array.from(newVisiblePages).sort();
      const changed = oldVisible.length !== newVisible.length ||
        oldVisible.some((p, i) => p !== newVisible[i]);
      
      if (changed) {
        console.log(`[Highlight Visibility] Pages changed:`, oldVisible, '->', newVisible);
        visiblePagesRef.current = newVisiblePages;
        setVisiblePages(newVisiblePages);
      }
    };
    
    // Check every 0.5 seconds
    const intervalId = setInterval(checkHighlightVisibility, 500);
    
    // Also check immediately
    checkHighlightVisibility();
    
    return () => clearInterval(intervalId);
  }, []); // No dependencies - runs independently

  // Helper function to calculate popup position - always snaps to right edge
  const calculatePopupPosition = useCallback(
    (_x: number, _y: number): { x: number; y: number } => {
      // Estimated popup dimensions (max-w-md = 448px, approximate height)
      const POPUP_WIDTH = 448;
      const POPUP_HEIGHT = 300; // Approximate based on content
      const MARGIN = 16; // Margin from viewport edge

      const viewportWidth = window.innerWidth;
      const viewportHeight = window.innerHeight;

      // Always snap to right edge
      const adjustedX = viewportWidth - POPUP_WIDTH - MARGIN;

      // Center vertically in viewport
      let adjustedY = (viewportHeight - POPUP_HEIGHT) / 2;

      // Make sure it doesn't go off top or bottom
      if (adjustedY < MARGIN) {
        adjustedY = MARGIN;
      } else if (adjustedY + POPUP_HEIGHT + MARGIN > viewportHeight) {
        adjustedY = viewportHeight - POPUP_HEIGHT - MARGIN;
      }

      console.log(
        "[calculatePopupPosition] Snapping to right edge:",
        { adjustedX, adjustedY },
        "Viewport:",
        { viewportWidth, viewportHeight }
      );

      return { x: adjustedX, y: adjustedY };
    },
    []
  );

  // Close popup when clicking outside
  useEffect(() => {
    if (!selectedTerm) return;

    const handleClickOutside = (e: MouseEvent) => {
      const target = e.target as HTMLElement;
      // Check if click is outside the popup and not on a term highlight
      if (
        !target.closest("[data-term-popup]") &&
        !target.closest("[data-term-highlight]")
      ) {
        console.log("[App] Clicking outside popup, closing");
        setSelectedTerm(null);
        setTermPopupPosition(null);
        setTermReturnPage(null);
      }
    };

    // Use timeout to avoid catching the same click that opened the popup
    const timeoutId = setTimeout(() => {
      document.addEventListener("click", handleClickOutside);
    }, 100);

    return () => {
      clearTimeout(timeoutId);
      document.removeEventListener("click", handleClickOutside);
    };
  }, [selectedTerm]);

  // Load PDF on mount
  useEffect(() => {
    const loadDocument = async () => {
      try {
        setLoading(true);
        setError(null);

        let pdfDoc: PDFDocumentProxy;
        let source: { type: "url" | "uploadId"; value: string };
        let hash: string;

        if (uploadId) {
          // Load from OPFS
          source = { type: "uploadId", value: uploadId };
          const arrayBuffer = await readOPFSFile(uploadId);

          // Generate content-only hash from file metadata
          const firstBytes = arrayBuffer.slice(0, 64 * 1024);
          const lastBytes = arrayBuffer.slice(-64 * 1024);
          const newHash = await generateDocHash(source, {
            size: arrayBuffer.byteLength,
            firstBytes,
            lastBytes,
          });

          // Try to find an existing doc under the new (content-only) hash
          let existing = await getDoc(newHash);

          if (!existing) {
            // Fallback: attempt legacy uploadId-including hash for compatibility
            try {
              // import helper at top-level: generateLegacyUploadHash
              // (we import it below where needed)
              // eslint-disable-next-line @typescript-eslint/no-var-requires
              const { generateLegacyUploadHash } = await import(
                "../utils/hash"
              );
              const legacyHash = await generateLegacyUploadHash(source, {
                size: arrayBuffer.byteLength,
                firstBytes,
                lastBytes,
              });

              const legacyDoc = await getDoc(legacyHash);
              if (legacyDoc) {
                console.log(
                  "[App] Found existing doc under legacy hash, reusing it:",
                  legacyHash
                );
                // Use legacy hash so existing notes/TOC/chunks are found
                hash = legacyHash;
                existing = legacyDoc;

                // Optionally create a doc record under the new hash to migrate forward
                try {
                  await putDoc({
                    docHash: newHash,
                    source,
                    name: legacyDoc.name,
                    pageCount: legacyDoc.pageCount,
                    lastPage: legacyDoc.lastPage,
                    lastZoom: legacyDoc.lastZoom,
                    createdAt: legacyDoc.createdAt,
                    updatedAt: Date.now(),
                  });
                  console.log(
                    "[App] Migrated doc record to new content-only hash:",
                    newHash
                  );
                } catch (mErr) {
                  console.warn(
                    "[App] Migration to new hash failed (non-fatal):",
                    mErr
                  );
                }
              } else {
                // No legacy record found; use newHash
                hash = newHash;
              }
            } catch (err) {
              console.warn("[App] Legacy hash fallback failed:", err);
              hash = newHash;
            }
          } else {
            hash = newHash;
          }

          pdfDoc = await loadPDF({ data: arrayBuffer });
        } else if (fileUrl) {
          // Load from URL
          source = { type: "url", value: fileUrl };

          try {
            pdfDoc = await loadPDF({ url: fileUrl, withCredentials: true });
            // TODO: Extract ETag/Content-Length from response for better hashing
            hash = await generateDocHash(source);
          } catch (err: any) {
            // Show CORS error card
            setError("cors");
            setLoading(false);
            return;
          }
        } else {
          setError("No file specified");
          setLoading(false);
          return;
        }

        setDocHash(hash);
        setPdf(pdfDoc);
        // Update the browser tab title to the document name
        try {
          document.title = fileName || "document.pdf";
        } catch (e) {
          // ignore in non-browser environments
        }

        // Derive a better filename synchronously (await metadata) so we can use it when persisting
        let derivedName: string | undefined = params.get("name") || undefined;
        if (!derivedName) {
          try {
            const meta = await (pdfDoc as any).getMetadata?.();
            const title =
              meta?.info?.Title ||
              meta?.info?.title ||
              (meta?.metadata && typeof meta.metadata.get === "function"
                ? meta.metadata.get("dc:title")
                : undefined);
            if (title && typeof title === "string" && title.trim().length > 0) {
              derivedName = title.trim();
            }
          } catch (e) {
            // ignore metadata errors
          }
        }

        if (!derivedName && fileUrl) {
          try {
            const u = new URL(fileUrl);
            const parts = u.pathname.split("/").filter(Boolean);
            const last = parts[parts.length - 1] || "";
            if (last) {
              derivedName = decodeURIComponent(last.split("?")[0]) || undefined;
            }
          } catch (e) {
            // ignore
          }
        }

        if (!derivedName) derivedName = "document.pdf";
        setFileName(derivedName);
        try {
          document.title = derivedName;
        } catch (e) {}

        // Load all pages
        const pageCount = pdfDoc.numPages;
        const pagePromises: Promise<PDFPageProxy>[] = [];
        for (let i = 1; i <= pageCount; i++) {
          pagePromises.push(pdfDoc.getPage(i));
        }
        const loadedPages = await Promise.all(pagePromises);
        setPages(loadedPages);

        // Restore last state or use hash
        const existingDoc = await getDoc(hash);
        const hashState = parseHash(window.location.hash);

        let restoredPage = 1;
        let restoredZoom = "fitPage";

        if (hashState.page) {
          restoredPage = hashState.page;
        } else if (existingDoc?.lastPage) {
          restoredPage = existingDoc.lastPage;
        }

        if (hashState.zoom) {
          restoredZoom = hashState.zoom;
        } else if (existingDoc?.lastZoom) {
          restoredZoom = existingDoc.lastZoom;
        }

        setCurrentPage(restoredPage);
        setZoom(restoredZoom);

        // Initialize visible pages with the restored page (both ref and state)
        visiblePagesRef.current = new Set([restoredPage]);
        setVisiblePages(new Set([restoredPage]));

        // Scroll to restored page after a brief delay to ensure rendering
        if (restoredPage > 1) {
          setTimeout(() => {
            const pageEl = document.querySelector(
              `[data-page-num="${restoredPage}"]`
            );
            if (pageEl) {
              pageEl.scrollIntoView({ behavior: "auto", block: "start" });
            }
          }, 100);
        }

        // Mark initial load as complete
        setTimeout(() => {
          setIsInitialLoad(false);
        }, 200);

        // Load notes for this document (non-fatal)
        (async () => {
          try {
            const ns = await getNotesByDoc(hash);
            setNotes(ns || []);
            
            // Extract saved term names from notes using full metadata to hide their highlights
            const termNames = new Set<string>();
            (ns || []).forEach(note => {
              if (note.termSummary) {
                termNames.add(note.termSummary.term);
              }
            });
            setSavedTerms(termNames);
          } catch (err) {
            console.error("Failed to load notes (non-fatal)", err);
            try {
              // reset DB connection in case it is stale or deleted
              resetDB();
            } catch (resetErr) {
              console.warn("resetDB failed while loading notes:", resetErr);
            }
            setNotes([]);
            setSavedTerms(new Set());
          }
        })();
        // Load comments for this document (non-fatal)
        (async () => {
          try {
            const cs = await getCommentsByDoc(hash);
            setComments(cs || []);
          } catch (err) {
            console.error("Failed to load comments (non-fatal)", err);
            try {
              resetDB();
            } catch (resetErr) {
              console.warn("resetDB failed while loading comments:", resetErr);
            }
            setComments([]);
          }
        })();

        // Load drawings for this document (non-fatal)
        (async () => {
          try {
            const drawings = await getDrawingsByDoc(hash);
<<<<<<< HEAD
            console.log('[App] Loaded drawings:', drawings.length);
=======
            console.log("[App] Loaded drawings:", drawings.length);
>>>>>>> 904a1ca9

            // Convert array of DrawingRecords to Map<pageNum, strokes[]>
            const drawingsMap = new Map<number, DrawingStroke[]>();
            const historyMap = new Map<number, DrawingStroke[][]>();
            const historyIndexMap = new Map<number, number>();

<<<<<<< HEAD
            drawings.forEach(drawing => {
=======
            drawings.forEach((drawing) => {
>>>>>>> 904a1ca9
              drawingsMap.set(drawing.pageNum, drawing.strokes);
              // Initialize history with current state
              historyMap.set(drawing.pageNum, [drawing.strokes]);
              historyIndexMap.set(drawing.pageNum, 0);
            });

            setPageDrawings(drawingsMap);
            setDrawingHistory(historyMap);
            setDrawingHistoryIndex(historyIndexMap);
          } catch (err) {
            console.error("Failed to load drawings (non-fatal)", err);
            try {
              resetDB();
            } catch (resetErr) {
<<<<<<< HEAD
              console.warn('resetDB failed while loading drawings:', resetErr);
=======
              console.warn("resetDB failed while loading drawings:", resetErr);
>>>>>>> 904a1ca9
            }
            // Keep empty maps on error
          }
        })();

        // Create or update doc record — make DB errors non-fatal so viewer still loads
        try {
          if (!existingDoc) {
            await putDoc({
              docHash: hash,
              source,
              name: fileName,
              pageCount,
              lastPage: restoredPage,
              lastZoom: restoredZoom,
              createdAt: Date.now(),
              updatedAt: Date.now(),
            });
          }
        } catch (err) {
          console.error("Failed to create/update doc record (non-fatal):", err);
          // If the DB is in a bad state, reset the connection so subsequent operations can retry
          try {
            resetDB();
            // a future operation (highlights/notes) will attempt to open the DB again
          } catch (resetErr) {
            console.warn("resetDB failed:", resetErr);
          }
        }

        // Helper: check DB for chunks/TOC and generate TOC when appropriate.
        const checkAndGenerateTOC = async () => {
          console.log("[App] checkAndGenerateTOC called for document:", hash);
          try {
            const [chunks, toc] = await Promise.all([
              getChunksByDoc(hash),
              getTableOfContents(hash),
            ]);

            console.log("[App] TOC check results:", {
              chunksCount: chunks.length,
              hasTOC: !!toc,
              tocItemsCount: toc?.items?.length || 0,
            });

            if (toc) {
              setTableOfContents(toc);
              console.log("[App] TOC already present, skipping generation");
              return;
            }

            if (chunks.length === 0) {
              console.log("[App] No chunks found, skipping TOC generation");
              return;
            }

            // There are chunks but no TOC — request TOC generation
            console.log(
              "[App] Document has chunks but no TOC, requesting TOC generation"
            );
            const tocResponse = await requestTOC({
              docHash: hash,
              fileUrl: fileUrl || undefined,
              uploadId: uploadId || undefined,
            });

            if (!tocResponse.success) {
              console.warn(
                "[App] Failed to create TOC task:",
                tocResponse.error
              );
              return;
            }

            console.log(
              "[App] TOC generation task created:",
              tocResponse.taskId
            );

            // Poll for TOC to appear in DB (bounded retries)
            const maxAttempts = 15;
            const baseDelayMs = 1000;
            for (let attempt = 1; attempt <= maxAttempts; attempt++) {
              try {
                await new Promise((res) => setTimeout(res, baseDelayMs));
                const newTOC = await getTableOfContents(hash);
                if (newTOC) {
                  console.log(
                    `[App] TOC ready after ${attempt} ${attempt === 1 ? "attempt" : "attempts"}`
                  );
                  setTableOfContents(newTOC);
                  break;
                }
              } catch (pollErr) {
                console.warn(
                  "[App] Error while polling for TOC (non-fatal):",
                  pollErr
                );
              }
            }
          } catch (err) {
            console.error(
              "[App] Error checking/creating TOC (non-fatal):",
              err
            );
          }
        };

        // Kick off initial check
        console.log("[App] Starting initial TOC check...");
        checkAndGenerateTOC();

        // Start chunking+embedding workflow (for URL or OPFS uploadId)
        if (fileUrl) {
          requestGeminiChunking({ docHash: hash, fileUrl })
            .then((response) => {
              if (response.success)
                console.log("Chunking task created:", response.taskId);
              else
                console.error(
                  "Failed to create chunking task:",
                  response.error
                );
              return requestEmbeddings(hash);
            })
            .then((embeddingResponse) => {
              if (embeddingResponse?.success) {
                console.log(
                  `Embeddings generated: ${embeddingResponse.count} new embeddings`
                );
              } else if (embeddingResponse?.error) {
                console.warn(
                  "Failed to generate embeddings:",
                  embeddingResponse.error
                );
              }
              console.log(
                "[App] Checking for TOC after embeddings complete..."
              );
              return checkAndGenerateTOC();
            })
            .catch((err) => {
              console.error("Error in chunking/embedding workflow:", err);
            });
        } else if (uploadId) {
          console.log("[App.tsx] Requesting chunking with uploadId:", uploadId);
          requestGeminiChunking({ docHash: hash, uploadId })
            .then((response) => {
              if (response.success)
                console.log("Chunking task created:", response.taskId);
              else
                console.error(
                  "Failed to create chunking task:",
                  response.error
                );
              return requestEmbeddings(hash);
            })
            .then((embeddingResponse) => {
              if (embeddingResponse?.success) {
                console.log(
                  `Embeddings generated: ${embeddingResponse.count} new embeddings`
                );
              } else if (embeddingResponse?.error) {
                console.warn(
                  "Failed to generate embeddings:",
                  embeddingResponse.error
                );
              }
              console.log(
                "[App] Checking for TOC after embeddings complete..."
              );
              return checkAndGenerateTOC();
            })
            .catch((err) => {
              console.error("Error in chunking/embedding workflow:", err);
            });
        }

        setLoading(false);
      } catch (err: any) {
        console.error("Failed to load PDF:", err);
        setError(err.message || "Failed to load PDF");
        setLoading(false);
      }
    };

    loadDocument();
  }, [fileUrl, uploadId]);

  // Keep track of TOC state changes for debugging and to ensure the value is used
  useEffect(() => {
    if (tableOfContents) {
      console.log("[App] Table of Contents updated:", tableOfContents);
    }
  }, [tableOfContents]);

  const handleToggleTOC = useCallback(() => {
    // Treat the toolbar hamburger as the "pin" toggle: clicking it toggles pinned state
    setTocPinned((prev) => {
      const next = !prev;
      if (next)
        setTocOpen(true); // when pinned, ensure the TOC is open
      else setTocOpen(false); // when unpinned, close the TOC
      return next;
    });
  }, []);

<<<<<<< HEAD
  const handleToggleHighlights = useCallback(() => {
    setHighlightsVisible((prev) => {
      const newValue = !prev;
      
      // Show toast notification
      setShowHighlightsToast(true);
      
      // Clear any existing timeout
      if (highlightsToastTimeoutRef.current) {
        clearTimeout(highlightsToastTimeoutRef.current);
      }
      
      // Hide toast after 1.5 seconds
      highlightsToastTimeoutRef.current = setTimeout(() => {
        setShowHighlightsToast(false);
        highlightsToastTimeoutRef.current = null;
      }, 1500);
      
      return newValue;
    });
  }, []);

  const handleTOCSelect = useCallback((item: any) => {
    // scroll to page when TOC entry clicked
    if (typeof item.page === 'number') {
      scrollToPage(item.page);
      if (!tocPinned) setTocOpen(false);
    }
  }, [tocPinned]);
=======
  const handleTOCSelect = useCallback(
    (item: any) => {
      // scroll to page when TOC entry clicked
      if (typeof item.page === "number") {
        scrollToPage(item.page);
        if (!tocPinned) setTocOpen(false);
      }
    },
    [tocPinned]
  );
>>>>>>> 904a1ca9

  // Measure toolbar height so the TOC drawer doesn't cover it
  useEffect(() => {
    const el = toolbarRef.current;
    if (!el) return;

    const update = () =>
      setToolbarHeight(el.getBoundingClientRect().height || 0);
    update();
    const ro = new ResizeObserver(update);
    ro.observe(el);
    return () => ro.disconnect();
  }, [toolbarRef.current]);

  // Hover behavior: auto-open when cursor hits left edge; auto-close when leaving unless pinned
  const hoverCloseTimeout = useRef<number | null>(null);

  const openFromHover = useCallback(() => {
    if (hoverCloseTimeout.current) {
      window.clearTimeout(hoverCloseTimeout.current);
      hoverCloseTimeout.current = null;
    }
    setTocOpen(true);
  }, []);

  const scheduleCloseFromHover = useCallback(() => {
    if (tocPinned) return; // don't auto-close when pinned
    if (hoverCloseTimeout.current)
      window.clearTimeout(hoverCloseTimeout.current);
    hoverCloseTimeout.current = window.setTimeout(() => {
      setTocOpen(false);
      hoverCloseTimeout.current = null;
    }, 200); // small delay to avoid flicker
  }, [tocPinned]);

  // Right-click to open custom context menu
  useEffect(() => {
    const onContext = (e: MouseEvent) => {
      // Only show when right-clicking inside viewer container
      const container = containerRef.current;
      if (!container) return;
      if (!container.contains(e.target as Node)) return;

      e.preventDefault();
      setContextPos({ x: e.clientX, y: e.clientY });
      setContextVisible(true);
    };

    const onClick = () => setContextVisible(false);

    window.addEventListener("contextmenu", onContext);
    window.addEventListener("click", onClick);
    return () => {
      window.removeEventListener("contextmenu", onContext);
      window.removeEventListener("click", onClick);
    };
  }, []);

  // Handle context menu actions (note creation, comment, etc.)
  const handleContextAction = async (action: string) => {
    if (action === "narrate") {
      const sel = window.getSelection();
      if (!sel || sel.rangeCount === 0) return;
      const selectedText = sel.toString().trim();
      if (!selectedText) return;

      try {
        console.log('[App] Requesting narration for selection length', selectedText.length);
        const audioBuffer = await getAudio(selectedText);
        if (audioBuffer) {
          console.log('[App] Playing narration audio (ArrayBuffer length)', audioBuffer.byteLength);
          const blob = new Blob([audioBuffer], { type: 'audio/mpeg' });
          const url = URL.createObjectURL(blob);
          const audioEl = new Audio(url);
          audioEl.play().catch(e => console.error('[App] Audio playback failed', e));
          audioEl.onended = () => {
            URL.revokeObjectURL(url);
          };
        } else {
          console.error('[App] No audio buffer received for narration');
        }
      } catch (err) {
        console.error('[App] Error requesting narration:', err);
      }

      setContextVisible(false);
      return;
    }
    if (action === "explain") {
      // Get selected text and request summary
      const sel = window.getSelection();
      if (!sel || sel.rangeCount === 0) return;
      const selectedText = sel.toString().trim();
      if (!selectedText) return;

      const range = sel.getRangeAt(0);
      const rects = Array.from(range.getClientRects()).map((r) => ({
        top: r.top,
        left: r.left,
        width: r.width,
        height: r.height,
      }));
      const first = rects[0];
      if (!first) return;

      // Find which page this selection is on and get normalized coordinates
      const pageEl = document
        .elementFromPoint(first.left + 1, first.top + 1)
        ?.closest("[data-page-num]") as HTMLElement | null;

      if (!pageEl) return;

      const pageNum = parseInt(pageEl.getAttribute("data-page-num") || "0", 10);
      const pageBox = pageEl.getBoundingClientRect();

      // Normalize rects to fractions of page width/height so notes scale with zoom
      const normalizedRects = rects.map((r) => ({
        top: (r.top - pageBox.top) / pageBox.height,
        left: (r.left - pageBox.left) / pageBox.width,
        width: r.width / pageBox.width,
        height: r.height / pageBox.height,
      }));

      console.log(
        "[App] AI Explanation requested for text:",
        selectedText,
        "on page:",
        pageNum
      );

      try {
        // Send message to background script to summarize the selected text
        const response = await chrome.runtime.sendMessage({
<<<<<<< HEAD
          type: 'EXPLAIN_SELECTION',
          payload: {
            text: selectedText,
            docHash
          }
=======
          type: "EXPLAIN_SELECTION",
          payload: {
            text: selectedText,
            docHash,
          },
>>>>>>> 904a1ca9
        });

        console.log("[App] Received response from background:", response);

        if (response && response.success && response.summary) {
<<<<<<< HEAD
          console.log('[App] Received explanation:', response.summary);
=======
          console.log("[App] Received explanation:", response.summary);
>>>>>>> 904a1ca9

          // Display the summary in the term popup with adjusted position
          setSelectedTerm(response.summary);
          setTermSourceRects(normalizedRects);
          setTermSourcePage(pageNum);
<<<<<<< HEAD
          setTermReturnPage(null); // Reset return page when opening a new explanation
          const adjustedPos = calculatePopupPosition(first.left, first.top + first.height);
=======
          const adjustedPos = calculatePopupPosition(
            first.left,
            first.top + first.height
          );
>>>>>>> 904a1ca9
          setTermPopupPosition(adjustedPos);
        } else {
          console.error(
            "[App] Failed to get explanation:",
            response?.error || "No response received"
          );
          // Show error to user
          alert(
            `Failed to generate explanation: ${response?.error || "No response received"}`
          );
        }
      } catch (error) {
        console.error("[App] Error requesting explanation:", error);
        alert(
          `Error requesting explanation: ${error instanceof Error ? error.message : "Unknown error"}`
        );
      }

      setContextVisible(false);
      return;
    }

    if (action === "comment") {
      // Open a small input anchored to the selection
      const sel = window.getSelection();
      if (!sel || sel.rangeCount === 0) return;
      const range = sel.getRangeAt(0);
      const rects = Array.from(range.getClientRects());
      const first = rects[0];
      if (!first) return;
      const pageEl = document
        .elementFromPoint(first.left + 1, first.top + 1)
        ?.closest("[data-page-num]") as HTMLElement | null;
      if (!pageEl) return;
      const pageNum = parseInt(pageEl.getAttribute("data-page-num") || "0", 10);
      setCommentAnchor({
        x: first.left,
        y: first.top - 24,
        page: pageNum,
        range,
      });
      setCommentInput("");
      setContextVisible(false);
      return;
    }

    if (!action.startsWith("note:")) return;
    const color = action.split(":")[1];
    const sel = window.getSelection();
    if (!sel || sel.rangeCount === 0) return;

    const range = sel.getRangeAt(0);
    const rects = Array.from(range.getClientRects()).map((r) => ({
      top: r.top,
      left: r.left,
      width: r.width,
      height: r.height,
    }));

    // Find which page these rects belong to (use first rect)
    const first = rects[0];
    if (!first) return;

    // Determine page element and compute rects relative to page box
    const pageEl = document
      .elementFromPoint(first.left + 1, first.top + 1)
      ?.closest("[data-page-num]") as HTMLElement | null;
    if (!pageEl) return;
    const pageNum = parseInt(pageEl.getAttribute("data-page-num") || "0", 10);
    const pageBox = pageEl.getBoundingClientRect();

    // Normalize rects to fractions of page width/height so notes scale with zoom
    const relRects = rects.map((r) => ({
      top: (r.top - pageBox.top) / pageBox.height,
      left: (r.left - pageBox.left) / pageBox.width,
      width: r.width / pageBox.width,
      height: r.height / pageBox.height,
    }));

    // Open input field for note text
    setNoteAnchor({
      x: first.left,
      y: first.top - 24,
      page: pageNum,
      color,
      rects: relRects,
    });
    setNoteInput("");

    // Clear selection and close menu
    window.getSelection()?.removeAllRanges();
    setContextVisible(false);
  };

  // Calculate scale when zoom changes or container resizes
  useEffect(() => {
    if (!pages[0] || !containerRef.current) return;

    const updateScale = () => {
      const container = containerRef.current;
      if (!container) return;

      const containerWidth = container.clientWidth;
      const containerHeight = container.clientHeight - 40; // py-4 padding + small buffer to prevent next page peeking

      const newScale = calculateScale(
        pages[0]!,
        containerWidth,
        containerHeight,
        zoom === "fitWidth" || zoom === "fitPage" ? zoom : parseInt(zoom, 10)
      );
      setScale(newScale);
    };

    updateScale();

    const resizeObserver = new ResizeObserver(updateScale);
    resizeObserver.observe(containerRef.current);

    return () => resizeObserver.disconnect();
  }, [zoom, pages]);

  // Set up IntersectionObserver for virtualization
  useEffect(() => {
    if (!containerRef.current || pages.length === 0) return;

    // Small delay to ensure page elements are in the DOM
    const timeoutId = setTimeout(() => {
      const container = containerRef.current;
      if (!container) return;

      const updateCurrentPage = (pageNum: number) => {
        setCurrentPage(pageNum);
      };

      observerRef.current = new IntersectionObserver(
        (entries) => {
          let mostVisiblePage = 0;
          let maxRatio = 0;
          const nowVisible: number[] = [];
          const nowHidden: number[] = [];

          entries.forEach((entry) => {
            const pageNum = parseInt(
              entry.target.getAttribute("data-page-num") || "0",
              10
            );

            if (entry.isIntersecting) {
              visiblePagesRef.current.add(pageNum);
              nowVisible.push(pageNum);

              // Track most visible page
              if (entry.intersectionRatio > maxRatio) {
                maxRatio = entry.intersectionRatio;
                mostVisiblePage = pageNum;
              }
            } else {
              visiblePagesRef.current.delete(pageNum);
              nowHidden.push(pageNum);
            }
          });

          if (nowVisible.length > 0 || nowHidden.length > 0) {
            console.log(
              `[IntersectionObserver] Visible:`,
              nowVisible,
              `Hidden:`,
              nowHidden,
              `All visible:`,
              Array.from(visiblePagesRef.current)
            );
          }

          // Update current page if we found a visible page with decent ratio
          if (mostVisiblePage > 0 && maxRatio >= 0.3) {
            console.log(
              `[IntersectionObserver] Updating current page to ${mostVisiblePage} (ratio: ${maxRatio.toFixed(2)})`
            );
            updateCurrentPage(mostVisiblePage);
          }
        },
        {
          root: container,
          threshold: [0, 0.1, 0.2, 0.3, 0.4, 0.5, 0.6, 0.7, 0.8, 0.9, 1.0],
          rootMargin: "0px",
        }
      );

      // Observe all pages
      const pageElements = container.querySelectorAll("[data-page-num]");
      pageElements.forEach((el) => observerRef.current?.observe(el));

      // Trigger initial visibility check
      if (pageElements.length > 0) {
        // Small delay to ensure layout is complete
        setTimeout(() => {
          // Force re-observation to trigger initial callbacks
          pageElements.forEach((el) => {
            observerRef.current?.unobserve(el);
            observerRef.current?.observe(el);
          });
        }, 50);
      }
    }, 150);

    return () => {
      clearTimeout(timeoutId);
      observerRef.current?.disconnect();
    };
  }, [pages]);

  // Update hash when page/zoom changes (but not during initial load)
  useEffect(() => {
    if (!isInitialLoad) {
      updateHash({ page: currentPage, zoom });
    }
  }, [currentPage, zoom, isInitialLoad]);

  // Persist state to IndexedDB
  useEffect(() => {
    if (!docHash) return;

    const persistState = async () => {
      await updateDocState(docHash, { lastPage: currentPage, lastZoom: zoom });
    };

    const timeoutId = setTimeout(persistState, 500);
    return () => clearTimeout(timeoutId);
  }, [currentPage, zoom, docHash]);

  // Backup scroll-based page tracking (in case IntersectionObserver doesn't fire)
  useEffect(() => {
    const container = containerRef.current;
    if (!container || pages.length === 0) return;

    const handleScroll = () => {
      const containerRect = container.getBoundingClientRect();
      const containerTop = containerRect.top;
      const containerBottom = containerRect.bottom;
      const containerMidY = containerRect.top + containerRect.height / 2;

      // Find the page closest to the middle of the viewport
      let closestPage = 1;
      let minDistance = Infinity;

      // Update visible pages set
      const newVisiblePages = new Set<number>();

      const pageElements = container.querySelectorAll("[data-page-num]");
      pageElements.forEach((el) => {
        const pageNum = parseInt(el.getAttribute("data-page-num") || "0", 10);
        if (pageNum === 0) return;

        const rect = el.getBoundingClientRect();

        // Check if page is visible in viewport
        const isVisible =
          rect.bottom > containerTop && rect.top < containerBottom;
        if (isVisible) {
          newVisiblePages.add(pageNum);
        }

        // Find closest page to center
        const pageMidY = rect.top + rect.height / 2;
        const distance = Math.abs(pageMidY - containerMidY);

        if (distance < minDistance) {
          minDistance = distance;
          closestPage = pageNum;
        }
      });

      // Update visible pages ref (for IntersectionObserver compatibility)
      const oldVisibleArray = Array.from(visiblePagesRef.current).sort();
      const newVisibleArray = Array.from(newVisiblePages).sort();
      const visibleChanged =
        oldVisibleArray.length !== newVisibleArray.length ||
        oldVisibleArray.some((p, i) => p !== newVisibleArray[i]);

      visiblePagesRef.current = newVisiblePages;

      // Update visible pages state (triggers re-render)
      if (visibleChanged) {
        console.log(
          `[Scroll] Visible pages changed:`,
          oldVisibleArray,
          "->",
          newVisibleArray
        );
        setVisiblePages(newVisiblePages);
      }

      // Update current page if changed
      if (closestPage !== currentPage) {
        console.log(
          `[Scroll] Updating current page from ${currentPage} to ${closestPage}`
        );
        setCurrentPage(closestPage);
      }
    };

    // Use requestAnimationFrame to throttle scroll events efficiently
    let rafId: number | null = null;
    const throttledScroll = () => {
      if (rafId) return; // Already scheduled

      rafId = requestAnimationFrame(() => {
        handleScroll();
        rafId = null;
      });
    };

    container.addEventListener("scroll", throttledScroll, { passive: true });

    // Initial call to set up visible pages
    // Delay if we're on initial load to allow scroll restoration to complete
    if (isInitialLoad) {
      // Wait for scroll restoration to complete before checking visible pages
      setTimeout(() => {
        handleScroll();
      }, 150);
    } else {
      handleScroll();
    }

    return () => {
      container.removeEventListener("scroll", throttledScroll);
      if (rafId) cancelAnimationFrame(rafId);
    };
  }, [currentPage, pages.length, scale, isInitialLoad]); // Added scale dependency so visibility rechecks on zoom

  // Handler functions
  const handlePrevPage = useCallback(() => {
    if (currentPage > 1) {
      scrollToPage(currentPage - 1);
    }
  }, [currentPage]);

  const handleNextPage = useCallback(() => {
    if (currentPage < pages.length) {
      scrollToPage(currentPage + 1);
    }
  }, [currentPage, pages.length]);

  const scrollToPage = (pageNum: number) => {
    const pageEl = containerRef.current?.querySelector(
      `[data-page-num="${pageNum}"]`
    );
    if (pageEl) {
      pageEl.scrollIntoView({ behavior: "smooth", block: "start" });
    }
  };
  // changeZoom: adjusts zoom while preserving scroll position appropriately
  // options.cursorPoint -> preserve the document point under cursor
  // options.snapToTop -> keep the current top-most page top aligned after zoom
  // Uses RAF throttling to prevent excessive updates during rapid zoom
  const changeZoom = useCallback(
    (
      newZoom: string,
      options?: { cursorPoint?: { x: number; y: number }; snapToTop?: boolean }
    ) => {
      const container = containerRef.current;
      if (!container || pages.length === 0) {
        setZoom(newZoom);
        return;
      }

      // Cancel any pending zoom animation
      if (pendingZoomRef.current !== null) {
        cancelAnimationFrame(pendingZoomRef.current);
        pendingZoomRef.current = null;
      }

      const oldScale = scale;

      // compute new scale synchronously using calculateScale
      const containerWidth = container.clientWidth;
      const containerHeight = container.clientHeight - 40;
      const calcScale = calculateScale(
        pages[0]!,
        containerWidth,
        containerHeight,
        newZoom === "fitWidth" || newZoom === "fitPage"
          ? newZoom
          : parseInt(newZoom, 10)
      );

      // Decide new scrollTop based on options
      let newScrollTop: number | null = null;

      if (options?.cursorPoint) {
        const containerRect = container.getBoundingClientRect();
        const cursorOffset = options.cursorPoint.y - containerRect.top;
        const absoluteOffsetBefore = container.scrollTop + cursorOffset;
        // Scale the absolute offset
        newScrollTop =
          absoluteOffsetBefore * (calcScale / Math.max(oldScale, 0.0001)) -
          cursorOffset;
      } else if (options?.snapToTop) {
        // Find the current top-most visible page (use currentPage)
        const pageEl = container.querySelector(
          `[data-page-num="${currentPage}"]`
        ) as HTMLElement | null;
        if (pageEl) {
          const pageOffset = pageEl.offsetTop; // offset within container
          newScrollTop = pageOffset * (calcScale / Math.max(oldScale, 0.0001));
        }
      } else {
        // default: keep center stable
        const centerOffset = container.scrollTop + container.clientHeight / 2;
        newScrollTop =
          centerOffset * (calcScale / Math.max(oldScale, 0.0001)) -
          container.clientHeight / 2;
      }

      // Apply new scrollTop (clamped) synchronously before changing zoom
      if (newScrollTop != null) {
        // clamp
        const maxScroll = container.scrollHeight - container.clientHeight;
        const clamped = Math.max(0, Math.min(maxScroll, newScrollTop));

        // Force instant jump to the computed scroll position to avoid transient
        // smooth scrolls that reveal the top of the page. Temporarily set
        // scrollBehavior to 'auto'.
        const prevBehavior = (container.style as any).scrollBehavior;
        try {
          (container.style as any).scrollBehavior = "auto";
          container.scrollTo({ top: clamped });
        } finally {
          (container.style as any).scrollBehavior = prevBehavior || "";
        }
      }

      // Apply zoom and scale using RAF to throttle rapid updates
      pendingZoomRef.current = requestAnimationFrame(() => {
        pendingZoomRef.current = null;
        setZoom(newZoom);
        setScale(calcScale);
      });
    },
    [pages, containerRef, scale, currentPage]
  );

  const handleZoomIn = useCallback(() => {
    if (zoom === "fitWidth" || zoom === "fitPage") {
      // Compute current fit percent and choose the nearest higher numeric zoom
      const container = containerRef.current;
      if (!container || !pages[0]) {
        changeZoom("100", { snapToTop: true });
        return;
      }

      try {
        const cw = container.clientWidth;
        const ch = container.clientHeight - 40;
<<<<<<< HEAD
        const s = calculateScale(pages[0], cw, ch, zoom as 'fitWidth' | 'fitPage');
        const percent = Math.round((s / DPI_ADJUSTMENT) * 100);
        const nextZoom = ZOOM_LEVELS.find((z) => z > percent) || ZOOM_LEVELS[ZOOM_LEVELS.length - 1];
=======
        const s = calculateScale(
          pages[0],
          cw,
          ch,
          zoom as "fitWidth" | "fitPage"
        );
        const percent = Math.round((s / DPI_ADJUSTMENT) * 100);
        const nextZoom =
          ZOOM_LEVELS.find((z) => z > percent) ||
          ZOOM_LEVELS[ZOOM_LEVELS.length - 1];
>>>>>>> 904a1ca9
        changeZoom(nextZoom.toString(), { snapToTop: true });
      } catch (e) {
        changeZoom("100", { snapToTop: true });
      }
    } else {
      const currentZoom = parseInt(zoom, 10);
      const nextZoom =
        ZOOM_LEVELS.find((z) => z > currentZoom) ||
        ZOOM_LEVELS[ZOOM_LEVELS.length - 1];
      changeZoom(nextZoom.toString(), { snapToTop: true });
    }
  }, [zoom, changeZoom]);

  const handleZoomOut = useCallback(() => {
    if (zoom === "fitWidth" || zoom === "fitPage") {
      // Compute current fit percent and choose the nearest lower numeric zoom
      const container = containerRef.current;
      if (!container || !pages[0]) {
        changeZoom("100", { snapToTop: true });
        return;
      }

      try {
        const cw = container.clientWidth;
        const ch = container.clientHeight - 40;
<<<<<<< HEAD
        const s = calculateScale(pages[0], cw, ch, zoom as 'fitWidth' | 'fitPage');
=======
        const s = calculateScale(
          pages[0],
          cw,
          ch,
          zoom as "fitWidth" | "fitPage"
        );
>>>>>>> 904a1ca9
        const percent = Math.round((s / DPI_ADJUSTMENT) * 100);
        const reversed = [...ZOOM_LEVELS].reverse();
        const prevZoom = reversed.find((z) => z < percent) || ZOOM_LEVELS[0];
        changeZoom(prevZoom.toString(), { snapToTop: true });
      } catch (e) {
        changeZoom("100", { snapToTop: true });
      }
    } else {
      const currentZoom = parseInt(zoom, 10);
      const prevZoom =
        [...ZOOM_LEVELS].reverse().find((z) => z < currentZoom) || 50;
      changeZoom(prevZoom.toString(), { snapToTop: true });
    }
  }, [zoom, changeZoom]);

  // Ref for print handler so keyboard effect can call it without ordering issues
  const handlePrintRef = useRef<(() => Promise<void>) | null>(null);

  // Handler to save term summary as a note
  const handleSaveTermAsNote = useCallback(
    async (termSummary: TermSummary) => {
      try {
        // Format the note text with term definition and key points
        const noteText = `📖 ${termSummary.term}

Definition: ${termSummary.definition}

Key Points:
• ${termSummary.explanation1}
• ${termSummary.explanation2}
• ${termSummary.explanation3}`;

<<<<<<< HEAD
      // Use the page where the term was clicked/selected, not where the context is
      const notePage = termSourcePage || currentPage;

      // Use the rectangles where the term was found, or create a small indicator
      const noteRects = termSourceRects.length > 0 ? termSourceRects : [{
        top: 0.02,    // 2% from top
        left: 0.02,   // 2% from left
        width: 0.06,  // 6% of page width (small indicator)
        height: 0.03, // 3% of page height
      }];

      // Create note with the rectangles from the term location
      const noteId = `${docHash}:${notePage}:${Date.now()}`;
      const newNote = {
        id: noteId,
        docHash,
        page: notePage,
        rects: noteRects,
        color: 'yellow', // Default color
        text: noteText,
        createdAt: Date.now(),
        termSummary: termSummary, // Store full term summary metadata for restoration
      };

      await putNote(newNote);
      setNotes((prev) => [...prev, newNote]);

      // Add term to saved terms set to hide its highlight
      setSavedTerms((prev) => new Set(prev).add(termSummary.term));

      console.log('[App] Saved term summary as note on page', notePage, ':', termSummary.term, 'with rects:', noteRects);

      // Close the popup after saving
      setSelectedTerm(null);
      setTermPopupPosition(null);
      setTermSourceRects([]);
      setTermSourcePage(1);
      setTermReturnPage(null);
      
      // Optional: show a brief success message
      // You could add a toast notification here if you have that component
    } catch (err) {
      console.error('[App] Failed to save term as note:', err);
      alert('Failed to save note. Please try again.');
    }
  }, [docHash, currentPage, termSourceRects, termSourcePage]);
=======
        // Use the page where the term was clicked/selected, not where the context is
        const notePage = termSourcePage || currentPage;

        // Use the rectangles where the term was found, or create a small indicator
        const noteRects =
          termSourceRects.length > 0
            ? termSourceRects
            : [
                {
                  top: 0.02, // 2% from top
                  left: 0.02, // 2% from left
                  width: 0.06, // 6% of page width (small indicator)
                  height: 0.03, // 3% of page height
                },
              ];

        // Create note with the rectangles from the term location
        const noteId = `${docHash}:${notePage}:${Date.now()}`;
        const newNote = {
          id: noteId,
          docHash,
          page: notePage,
          rects: noteRects,
          color: "yellow", // Default color
          text: noteText,
          createdAt: Date.now(),
        };

        await putNote(newNote);
        setNotes((prev) => [...prev, newNote]);

        console.log(
          "[App] Saved term summary as note on page",
          notePage,
          ":",
          termSummary.term,
          "with rects:",
          noteRects
        );

        // Close the popup after saving
        setSelectedTerm(null);
        setTermPopupPosition(null);
        setTermSourceRects([]);
        setTermSourcePage(1);

        // Optional: show a brief success message
        // You could add a toast notification here if you have that component
      } catch (err) {
        console.error("[App] Failed to save term as note:", err);
        alert("Failed to save note. Please try again.");
      }
    },
    [docHash, currentPage, termSourceRects, termSourcePage]
  );
>>>>>>> 904a1ca9

  // Keyboard navigation and ctrl+scroll zoom
  useEffect(() => {
    const handleKeyDown = (e: KeyboardEvent) => {
      const isMod = e.ctrlKey || e.metaKey;

      // Intercept Ctrl/Cmd+P to use in-app printing flow
      if (isMod && (e.key === "p" || e.key === "P")) {
        e.preventDefault();
        // call print handler via ref (may be set after effect declared)
        (async () => {
          try {
            const fn = handlePrintRef.current;
            if (fn) await fn();
            else console.warn("Print handler not ready");
          } catch (err) {
            console.error("Error running in-app print", err);
          }
        })();
        return;
      }

      if (e.key === "ArrowLeft" || e.key === "PageUp") {
        e.preventDefault();
        handlePrevPage();
      } else if (e.key === "ArrowRight" || e.key === "PageDown") {
        e.preventDefault();
        handleNextPage();
      } else if (isMod && e.key === "+") {
        e.preventDefault();
        handleZoomIn();
      } else if (isMod && e.key === "-") {
        e.preventDefault();
        handleZoomOut();
      } else if (isMod && e.key === "0") {
        e.preventDefault();
        setZoom("fitWidth");
      }
    };

    window.addEventListener("keydown", handleKeyDown);
    return () => {
      window.removeEventListener("keydown", handleKeyDown);
      // Cancel any pending zoom animation
      if (pendingZoomRef.current !== null) {
        cancelAnimationFrame(pendingZoomRef.current);
      }
    };
  }, [handlePrevPage, handleNextPage, handleZoomIn, handleZoomOut]);

<<<<<<< HEAD
    // Note handlers
    const handleNoteDelete = useCallback(async (id: string) => {
      try {
        // Find the note before deleting to check if it's a saved term note
        const noteToDelete = notes.find((n) => n.id === id);
        
        await deleteNote(id);
        setNotes((prev) => prev.filter((n) => n.id !== id));
        
        // If this was a saved term note, restore its highlight using full metadata
        if (noteToDelete?.termSummary) {
          setSavedTerms((prev) => {
            const newSet = new Set(prev);
            newSet.delete(noteToDelete.termSummary!.term);
            return newSet;
          });
        }
      } catch (err) {
        console.error("Failed to delete note", err);
      }
    }, [notes]);
=======
  // Note handlers
  const handleNoteDelete = useCallback(async (id: string) => {
    try {
      await deleteNote(id);
      setNotes((prev) => prev.filter((n) => n.id !== id));
    } catch (err) {
      console.error("Failed to delete note", err);
    }
  }, []);
>>>>>>> 904a1ca9

  const handleNoteEdit = useCallback(
    async (id: string, newText: string) => {
      try {
        const note = notes.find((n) => n.id === id);
        if (!note) return;

        const updatedNote = { ...note, text: newText.trim() || undefined };
        await putNote(updatedNote);
        setNotes((prev) => prev.map((n) => (n.id === id ? updatedNote : n)));
      } catch (err) {
        console.error("Failed to update note", err);
      }
    },
    [notes]
  );

  // Comment handlers
  const handleCommentDelete = useCallback(async (id: string) => {
    try {
      await deleteComment(id);
      setComments((prev) => prev.filter((c) => c.id !== id));
    } catch (err) {
      console.error("Failed to delete comment", err);
    }
  }, []);

  const handleCommentEdit = useCallback(
    async (id: string, newText: string) => {
      try {
        const comment = comments.find((c) => c.id === id);
        if (!comment) return;

        const updatedComment = { ...comment, text: newText };
        await putComment(updatedComment);
        setComments((prev) =>
          prev.map((c) => (c.id === id ? updatedComment : c))
        );
      } catch (err) {
        console.error("Failed to update comment", err);
      }
    },
    [comments]
  );

  // Download and print handlers
  const handleDownload = useCallback(async () => {
    try {
      // Prefer original URL or OPFS uploadId
      if (fileUrl) {
        // Trigger download by navigating to the URL (preserve CORS behavior)
        const a = document.createElement("a");
        a.href = fileUrl;
        a.download = fileName || "document.pdf";
        document.body.appendChild(a);
        a.click();
        a.remove();
        return;
      }

      if (uploadId) {
        const arrayBuffer = await readOPFSFile(uploadId);
        const blob = new Blob([arrayBuffer], { type: "application/pdf" });
        const url = URL.createObjectURL(blob);
        const a = document.createElement("a");
        a.href = url;
        a.download = fileName || "document.pdf";
        document.body.appendChild(a);
        a.click();
        a.remove();
        URL.revokeObjectURL(url);
        return;
      }

      // Fallback: try to get raw data from pdfjs (if supported)
      if (pdf && typeof (pdf as any).getData === "function") {
        const data = await (pdf as any).getData();
        const blob = new Blob([data], { type: "application/pdf" });
        const url = URL.createObjectURL(blob);
        const a = document.createElement("a");
        a.href = url;
        a.download = fileName || "document.pdf";
        document.body.appendChild(a);
        a.click();
        a.remove();
        URL.revokeObjectURL(url);
        return;
      }

      console.warn("No source available for download");
    } catch (err) {
      console.error("Download failed", err);
    }
  }, [fileUrl, uploadId, pdf, fileName]);

  const handlePrint = useCallback(async () => {
    try {
      let blob: Blob | null = null;

      if (uploadId) {
        const arrayBuffer = await readOPFSFile(uploadId);
        blob = new Blob([arrayBuffer], { type: "application/pdf" });
      } else if (fileUrl) {
        // Try to fetch the file bytes (may fail due to CORS)
        try {
          const resp = await fetch(fileUrl, { mode: "cors" });
          if (resp.ok) {
            const ab = await resp.arrayBuffer();
            blob = new Blob([ab], { type: "application/pdf" });
          } else {
            // Can't fetch; fall back to opening URL
            const w = window.open(fileUrl, "_blank");
            if (w) w.focus();
            return;
          }
        } catch (e) {
          // CORS or network error - fall back to opening URL
          const w = window.open(fileUrl, "_blank");
          if (w) w.focus();
          return;
        }
      } else if (pdf && typeof (pdf as any).getData === "function") {
        const data = await (pdf as any).getData();
        blob = new Blob([data], { type: "application/pdf" });
      }

      if (!blob) {
        console.warn("No source available for print");
        return;
      }

      const url = URL.createObjectURL(blob);

      // Create an invisible iframe in the current document (same-origin blob URL)
      const iframe = document.createElement("iframe");
      iframe.style.position = "fixed";
      iframe.style.right = "0";
      iframe.style.bottom = "0";
      iframe.style.width = "0px";
      iframe.style.height = "0px";
      iframe.style.border = "0";
      iframe.src = url;
      document.body.appendChild(iframe);

      const cleanup = () => {
        try {
          if (iframe.parentNode) iframe.parentNode.removeChild(iframe);
        } catch (e) {}
        try {
          URL.revokeObjectURL(url);
        } catch (e) {}
      };

      const onLoad = () => {
        try {
          iframe.contentWindow?.focus();
          // Trigger print in the iframe (should open print dialog)
          iframe.contentWindow?.print();
        } catch (e) {
          console.warn("Iframe print failed", e);
          // Fallback: open blob URL in new tab
          try {
            window.open(url, "_blank")?.focus();
          } catch (err) {}
        } finally {
          // cleanup after short delay to allow print dialog to start
          setTimeout(cleanup, 2000);
        }
      };

      // Attach load handler
      iframe.addEventListener("load", onLoad, { once: true });

      // Safety: if load never fires, attempt print after 1s and cleanup after 5s
      setTimeout(() => {
        try {
          if (iframe.contentWindow) iframe.contentWindow.print();
        } catch (e) {}
      }, 1000);
      setTimeout(cleanup, 5000);
    } catch (err) {
      console.error("Print failed", err);
    }
  }, [fileUrl, uploadId, pdf]);

  // Keep ref updated so keyboard handler can call print without ordering issues
  useEffect(() => {
    handlePrintRef.current = handlePrint;
    return () => {
      handlePrintRef.current = null;
    };
  }, [handlePrint]);

<<<<<<< HEAD
  // Cleanup highlights toast timeout on unmount
  useEffect(() => {
    return () => {
      if (highlightsToastTimeoutRef.current) {
        clearTimeout(highlightsToastTimeoutRef.current);
      }
    };
  }, []);

  // Drawing handlers
  const handleToggleDrawing = useCallback(() => {
    setIsDrawingMode(prev => !prev);
=======
  // Drawing handlers
  const handleToggleDrawing = useCallback(() => {
    setIsDrawingMode((prev) => !prev);
>>>>>>> 904a1ca9
  }, []);

  const handleColorSelect = useCallback((color: string) => {
    setDrawingColor(color);
  }, []);

  const handleToggleEraser = useCallback(() => {
<<<<<<< HEAD
    setIsEraserMode(prev => !prev);
  }, []);

  const handleDrawingStrokesChange = useCallback((pageNum: number, strokes: DrawingStroke[]) => {
    setPageDrawings(prev => {
      const updated = new Map(prev);
      updated.set(pageNum, strokes);
      return updated;
    });

    // Save to history for undo/redo
    setDrawingHistory(prev => {
      const updated = new Map(prev);
      const pageHistory = updated.get(pageNum) || [];
      const currentIndex = drawingHistoryIndex.get(pageNum) ?? -1;

      // Trim any future history if we're not at the end
      const trimmedHistory = pageHistory.slice(0, currentIndex + 1);
      trimmedHistory.push(strokes);

      updated.set(pageNum, trimmedHistory);
      return updated;
    });

    setDrawingHistoryIndex(prev => {
      const updated = new Map(prev);
      const currentIndex = prev.get(pageNum) ?? -1;
      updated.set(pageNum, currentIndex + 1);
      return updated;
    });

    // Save to IndexedDB (non-blocking, error handling)
    (async () => {
      try {
        const id = `${docHash}:${pageNum}`;
        const now = Date.now();
        const drawingRecord: DrawingRecord = {
          id,
          docHash,
          pageNum,
          strokes,
          createdAt: now,
          updatedAt: now,
        };
        await putDrawing(drawingRecord);
        console.log(`[Drawing] Saved page ${pageNum} with ${strokes.length} strokes`);
      } catch (err) {
        console.error(`[Drawing] Failed to save page ${pageNum}:`, err);
        // Non-fatal: drawing is still in memory
      }
    })();
  }, [drawingHistoryIndex, docHash]);

  const handleDrawingUndo = useCallback((pageNum: number) => {
    const currentIndex = drawingHistoryIndex.get(pageNum) ?? -1;
    if (currentIndex <= 0) return;

    const newIndex = currentIndex - 1;
    setDrawingHistoryIndex(prev => {
      const updated = new Map(prev);
      updated.set(pageNum, newIndex);
      return updated;
    });

    const history = drawingHistory.get(pageNum) || [];
    const previousStrokes = history[newIndex] || [];
    setPageDrawings(prev => {
      const updated = new Map(prev);
      updated.set(pageNum, previousStrokes);
      return updated;
    });
  }, [drawingHistory, drawingHistoryIndex]);

  const handleDrawingRedo = useCallback((pageNum: number) => {
    const history = drawingHistory.get(pageNum) || [];
    const currentIndex = drawingHistoryIndex.get(pageNum) ?? -1;
    if (currentIndex >= history.length - 1) return;

    const newIndex = currentIndex + 1;
    setDrawingHistoryIndex(prev => {
      const updated = new Map(prev);
      updated.set(pageNum, newIndex);
      return updated;
    });

    const nextStrokes = history[newIndex] || [];
    setPageDrawings(prev => {
      const updated = new Map(prev);
      updated.set(pageNum, nextStrokes);
      return updated;
    });
  }, [drawingHistory, drawingHistoryIndex]);

  const handleDrawingClear = useCallback((pageNum: number) => {
    handleDrawingStrokesChange(pageNum, []);
  }, [handleDrawingStrokesChange]);
=======
    setIsEraserMode((prev) => !prev);
  }, []);

  const handleDrawingStrokesChange = useCallback(
    (pageNum: number, strokes: DrawingStroke[]) => {
      setPageDrawings((prev) => {
        const updated = new Map(prev);
        updated.set(pageNum, strokes);
        return updated;
      });

      // Save to history for undo/redo
      setDrawingHistory((prev) => {
        const updated = new Map(prev);
        const pageHistory = updated.get(pageNum) || [];
        const currentIndex = drawingHistoryIndex.get(pageNum) ?? -1;

        // Trim any future history if we're not at the end
        const trimmedHistory = pageHistory.slice(0, currentIndex + 1);
        trimmedHistory.push(strokes);

        updated.set(pageNum, trimmedHistory);
        return updated;
      });

      setDrawingHistoryIndex((prev) => {
        const updated = new Map(prev);
        const currentIndex = prev.get(pageNum) ?? -1;
        updated.set(pageNum, currentIndex + 1);
        return updated;
      });

      // Save to IndexedDB (non-blocking, error handling)
      (async () => {
        try {
          const id = `${docHash}:${pageNum}`;
          const now = Date.now();
          const drawingRecord: DrawingRecord = {
            id,
            docHash,
            pageNum,
            strokes,
            createdAt: now,
            updatedAt: now,
          };
          await putDrawing(drawingRecord);
          console.log(
            `[Drawing] Saved page ${pageNum} with ${strokes.length} strokes`
          );
        } catch (err) {
          console.error(`[Drawing] Failed to save page ${pageNum}:`, err);
          // Non-fatal: drawing is still in memory
        }
      })();
    },
    [drawingHistoryIndex, docHash]
  );

  const handleDrawingUndo = useCallback(
    (pageNum: number) => {
      const currentIndex = drawingHistoryIndex.get(pageNum) ?? -1;
      if (currentIndex <= 0) return;

      const newIndex = currentIndex - 1;
      setDrawingHistoryIndex((prev) => {
        const updated = new Map(prev);
        updated.set(pageNum, newIndex);
        return updated;
      });

      const history = drawingHistory.get(pageNum) || [];
      const previousStrokes = history[newIndex] || [];
      setPageDrawings((prev) => {
        const updated = new Map(prev);
        updated.set(pageNum, previousStrokes);
        return updated;
      });
    },
    [drawingHistory, drawingHistoryIndex]
  );

  const handleDrawingRedo = useCallback(
    (pageNum: number) => {
      const history = drawingHistory.get(pageNum) || [];
      const currentIndex = drawingHistoryIndex.get(pageNum) ?? -1;
      if (currentIndex >= history.length - 1) return;

      const newIndex = currentIndex + 1;
      setDrawingHistoryIndex((prev) => {
        const updated = new Map(prev);
        updated.set(pageNum, newIndex);
        return updated;
      });

      const nextStrokes = history[newIndex] || [];
      setPageDrawings((prev) => {
        const updated = new Map(prev);
        updated.set(pageNum, nextStrokes);
        return updated;
      });
    },
    [drawingHistory, drawingHistoryIndex]
  );

  const handleDrawingClear = useCallback(
    (pageNum: number) => {
      handleDrawingStrokesChange(pageNum, []);
    },
    [handleDrawingStrokesChange]
  );
>>>>>>> 904a1ca9

  // Keyboard navigation and shortcuts
  useEffect(() => {
    const handleKeyDown = (e: KeyboardEvent) => {
      const isMod = e.ctrlKey || e.metaKey;

      // Intercept Ctrl/Cmd+P to use in-app printing flow
<<<<<<< HEAD
      if (isMod && (e.key === 'p' || e.key === 'P')) {
=======
      if (isMod && (e.key === "p" || e.key === "P")) {
>>>>>>> 904a1ca9
        e.preventDefault();
        // call print handler via ref (may be set after effect declared)
        (async () => {
          try {
            const fn = handlePrintRef.current;
            if (fn) await fn();
<<<<<<< HEAD
            else console.warn('Print handler not ready');
          } catch (err) {
            console.error('Error running in-app print', err);
=======
            else console.warn("Print handler not ready");
          } catch (err) {
            console.error("Error running in-app print", err);
>>>>>>> 904a1ca9
          }
        })();
        return;
      }

      // Drawing mode shortcuts
      if (isDrawingMode) {
        if (e.key === "Escape") {
          e.preventDefault();
          setIsDrawingMode(false);
          return;
        }

        // Toggle eraser with 'E' key
        if (e.key === "e" || e.key === "E") {
          e.preventDefault();
<<<<<<< HEAD
          setIsEraserMode(prev => !prev);
=======
          setIsEraserMode((prev) => !prev);
>>>>>>> 904a1ca9
          return;
        }

        // Undo: Ctrl+Z (or Cmd+Z on Mac)
        if (isMod && e.key === "z" && !e.shiftKey) {
          e.preventDefault();
          handleDrawingUndo(currentPage);
          return;
        }

        // Redo: Ctrl+Y or Ctrl+Shift+Z (or Cmd+Y / Cmd+Shift+Z on Mac)
        if (isMod && (e.key === "y" || (e.key === "z" && e.shiftKey))) {
          e.preventDefault();
          handleDrawingRedo(currentPage);
          return;
        }
      }

      if (e.key === "ArrowLeft" || e.key === "PageUp") {
        e.preventDefault();
        handlePrevPage();
      } else if (e.key === "ArrowRight" || e.key === "PageDown") {
        e.preventDefault();
        handleNextPage();
      } else if (isMod && e.key === "+") {
        e.preventDefault();
        handleZoomIn();
      } else if (isMod && e.key === "-") {
        e.preventDefault();
        handleZoomOut();
      } else if (isMod && e.key === "0") {
        e.preventDefault();
        setZoom("fitWidth");
      }
    };

    window.addEventListener("keydown", handleKeyDown);
    return () => {
      window.removeEventListener("keydown", handleKeyDown);
      // Cancel any pending zoom animation
      if (pendingZoomRef.current !== null) {
        cancelAnimationFrame(pendingZoomRef.current);
      }
    };
<<<<<<< HEAD
  }, [handlePrevPage, handleNextPage, handleZoomIn, handleZoomOut, isDrawingMode, handleDrawingUndo, handleDrawingRedo, currentPage]);
=======
  }, [
    handlePrevPage,
    handleNextPage,
    handleZoomIn,
    handleZoomOut,
    isDrawingMode,
    handleDrawingUndo,
    handleDrawingRedo,
    currentPage,
  ]);
>>>>>>> 904a1ca9

  // Ctrl+scroll zoom handler - attached to container only
  useEffect(() => {
    const container = containerRef.current;
    if (!container) return;

    let wheelTimeout: NodeJS.Timeout | null = null;
    let accumulatedDelta = 0;

    const handleWheel = (e: WheelEvent) => {
      // Only handle ctrl/cmd + wheel for zooming
      if (e.ctrlKey || e.metaKey) {
        e.preventDefault();
        e.stopPropagation();

        // Accumulate wheel delta to handle trackpad/mouse wheel differences
        accumulatedDelta += e.deltaY;

        // Clear existing timeout
        if (wheelTimeout) {
          clearTimeout(wheelTimeout);
        }

        // Debounce zoom changes slightly to group rapid wheel events
        wheelTimeout = setTimeout(() => {
          const cursor = { x: e.clientX, y: e.clientY };

          if (accumulatedDelta < -10) {
            // zoom in around cursor (negative delta = scroll up)
            if (zoom === "fitWidth" || zoom === "fitPage") {
              changeZoom("100", { cursorPoint: cursor });
            } else {
              const currentZoom = parseInt(zoom, 10);
              const nextZoom =
                ZOOM_LEVELS.find((z) => z > currentZoom) ||
                ZOOM_LEVELS[ZOOM_LEVELS.length - 1];
              changeZoom(nextZoom.toString(), { cursorPoint: cursor });
            }
          } else if (accumulatedDelta > 10) {
            // zoom out around cursor (positive delta = scroll down)
            if (zoom === "fitWidth" || zoom === "fitPage") {
              changeZoom("100", { cursorPoint: cursor });
            } else {
              const currentZoom = parseInt(zoom, 10);
              const prevZoom =
                [...ZOOM_LEVELS].reverse().find((z) => z < currentZoom) || 50;
              changeZoom(prevZoom.toString(), { cursorPoint: cursor });
            }
          }

          // Reset accumulated delta
          accumulatedDelta = 0;
          wheelTimeout = null;
        }, 50); // 50ms debounce for wheel events
      }
      // If no ctrl/cmd, let the event propagate normally for regular scrolling
    };

    container.addEventListener("wheel", handleWheel, { passive: false });
    return () => {
      container.removeEventListener("wheel", handleWheel);
      if (wheelTimeout) {
        clearTimeout(wheelTimeout);
      }
      container.removeEventListener("wheel", handleWheel);
      if (wheelTimeout) {
        clearTimeout(wheelTimeout);
      }
    };
  }, [zoom, changeZoom]);
  const handleRender = useCallback(
    async (
      pageNum: number,
      canvas: HTMLCanvasElement,
      textLayerDiv: HTMLDivElement | null,
      priority: number
    ) => {
      const page = pages[pageNum - 1];
      if (!page) return;

      await renderQueue.enqueue(
        pageNum,
        page,
        canvas,
        textLayerDiv,
        scale,
        priority
      );
      canvasCacheRef.current.add(pageNum, canvas);
    },
    [pages, scale, renderQueue]
  );

  if (loading) {
    return (
      <div className="flex items-center justify-center h-screen bg-neutral-50 dark:bg-neutral-900">
        <div className="text-center">
          <div className="animate-spin rounded-full h-12 w-12 border-b-2 border-primary-500 mx-auto mb-4"></div>
          <p className="text-neutral-600 dark:text-neutral-400">
            Loading PDF...
          </p>
        </div>
      </div>
    );
  }

  if (error === "cors") {
    return (
      <div className="flex items-center justify-center h-screen bg-neutral-100 dark:bg-neutral-900 p-4">
        <div className="max-w-md w-full bg-white dark:bg-neutral-800 rounded-lg shadow-lg border border-neutral-200 dark:border-neutral-700 p-6">
          <h2 className="text-xl font-semibold text-red-600 dark:text-red-400 mb-4">
            Unable to Load PDF
          </h2>
          <p className="text-neutral-700 dark:text-neutral-300 mb-6">
            This PDF cannot be loaded due to CORS restrictions or access
            permissions.
          </p>
          <div className="space-y-3">
            <a
              href={fileUrl || "#"}
              target="_blank"
              rel="noopener noreferrer"
              className="block w-full px-4 py-2 bg-primary-500 hover:bg-primary-600 text-white rounded text-center transition-colors"
            >
              Open in Native Viewer
            </a>
            <button
              onClick={() => window.close()}
              className="block w-full px-4 py-2 bg-neutral-200 dark:bg-neutral-700 hover:bg-neutral-300 dark:hover:bg-neutral-600 rounded transition-colors"
            >
              Close Tab
            </button>
          </div>
        </div>
      </div>
    );
  }

  if (error) {
    return (
      <div className="flex items-center justify-center h-screen bg-neutral-50 dark:bg-neutral-900">
        <div className="text-center">
          <p className="text-red-600 dark:text-red-400 font-semibold mb-2">
            Error
          </p>
          <p className="text-neutral-600 dark:text-neutral-400">{error}</p>
        </div>
      </div>
    );
  }

  if (!pdf || pages.length === 0) {
    return null;
  }
  // compute fit percentages to display numeric labels when in fit mode
  const containerForFit = containerRef.current;
  let fitWidthPercent = 100;
  let fitPagePercent = 100;
  if (containerForFit && pages[0]) {
    try {
      const cw = containerForFit.clientWidth;
      const ch = containerForFit.clientHeight - 40;
<<<<<<< HEAD
      const sWidth = calculateScale(pages[0], cw, ch, 'fitWidth');
      const sPage = calculateScale(pages[0], cw, ch, 'fitPage');
=======
      const sWidth = calculateScale(pages[0], cw, ch, "fitWidth");
      const sPage = calculateScale(pages[0], cw, ch, "fitPage");
>>>>>>> 904a1ca9
      // convert internal scale to user-facing percentage (account for DPI adjustment)
      fitWidthPercent = Math.round((sWidth / DPI_ADJUSTMENT) * 100);
      fitPagePercent = Math.round((sPage / DPI_ADJUSTMENT) * 100);
    } catch (e) {
      // ignore
    }
  }

  return (
    <div className="h-screen flex flex-col bg-neutral-100 dark:bg-neutral-900">
      <Toolbar
        ref={toolbarRef}
        currentPage={currentPage}
        totalPages={pages.length}
        zoom={zoom}
        fitWidthPercent={fitWidthPercent}
        fitPagePercent={fitPagePercent}
        onToggleTOC={handleToggleTOC}
        onPrevPage={handlePrevPage}
        onNextPage={handleNextPage}
        onZoomIn={handleZoomIn}
        onZoomOut={handleZoomOut}
        onFitWidth={() => changeZoom("fitWidth", { snapToTop: true })}
        onFitPage={() => changeZoom("fitPage", { snapToTop: true })}
        onPageChange={(page) => scrollToPage(page)}
        onDownload={handleDownload}
        onPrint={handlePrint}
<<<<<<< HEAD
        highlightsVisible={highlightsVisible}
        onToggleHighlights={handleToggleHighlights}
=======
>>>>>>> 904a1ca9
        isDrawingMode={isDrawingMode}
        onToggleDrawing={handleToggleDrawing}
      />
      {/* Drawing toolbar (fixed overlay) - rendered always so it doesn't shift layout */}
      <DrawingToolbar
        isExpanded={isDrawingMode}
        selectedColor={drawingColor}
        onColorSelect={handleColorSelect}
        onUndo={() => handleDrawingUndo(currentPage)}
        onRedo={() => handleDrawingRedo(currentPage)}
        onClear={() => handleDrawingClear(currentPage)}
        canUndo={(drawingHistoryIndex.get(currentPage) ?? -1) > 0}
<<<<<<< HEAD
        canRedo={(drawingHistoryIndex.get(currentPage) ?? -1) < ((drawingHistory.get(currentPage) || []).length - 1)}
=======
        canRedo={
          (drawingHistoryIndex.get(currentPage) ?? -1) <
          (drawingHistory.get(currentPage) || []).length - 1
        }
>>>>>>> 904a1ca9
        isEraserMode={isEraserMode}
        onToggleEraser={handleToggleEraser}
        toolbarTop={toolbarHeight}
      />

      {/* Left-edge hover target: 12px wide invisible strip to auto-open TOC when cursor hits the edge */}
      <div
        onMouseEnter={() => openFromHover()}
        onMouseLeave={() => scheduleCloseFromHover()}
        style={{ width: 12 }}
        className="fixed left-0 top-0 h-full z-40 bg-transparent"
        aria-hidden
      />

      {/* TOC slide-out panel. It is positioned below the toolbar and does not cover toolbar.
          When TOC is open from hover, overlay does not block interaction (pointer-events-none).
          If pinned, we add a small clickable close area and pointer events for overlay. */}
      <div
        className={`fixed left-0 top-0 z-50 transform transition-transform ${tocOpen ? "translate-x-0" : "-translate-x-full"}`}
        style={{
          // offset by toolbar height so the drawer doesn't cover the toolbar
          top: toolbarHeight,
          height: `calc(100% - ${toolbarHeight}px)`,
          // ensure it doesn't capture pointer events when open due to hover-only
        }}
        onMouseEnter={() => openFromHover()}
        onMouseLeave={() => scheduleCloseFromHover()}
      >
        <div className="relative h-full">
          <TOC
            items={tableOfContents ? buildTOCTree(tableOfContents.items) : []}
            onSelect={handleTOCSelect}
          />
        </div>
      </div>

      <div ref={containerRef} className="flex-1 overflow-auto">
        <div className="py-4 flex flex-col items-center">
          {(() => {
            const renderingPages: number[] = [];
            const visiblePagesArray = Array.from(visiblePages);

            return pages.map((page, idx) => {
              const pageNum = idx + 1;
              const isVisible = visiblePages.has(pageNum);
              const hasCachedSummaries = termCache.has(pageNum);
              
              // Render visible pages + 4 pages buffer above/below
              // Also render any page with cached summaries so highlights are ready
              const shouldRender =
                isVisible ||
<<<<<<< HEAD
                hasCachedSummaries ||
                visiblePagesArray.some(
                  (vp) => Math.abs(vp - pageNum) <= 4
                );
=======
                visiblePagesArray.some((vp) => Math.abs(vp - pageNum) <= 4);
>>>>>>> 904a1ca9

              if (shouldRender) {
                renderingPages.push(pageNum);
              }

              // Log after first iteration
              if (idx === pages.length - 1 && renderingPages.length > 0) {
                console.log(
                  `[Render] Rendering pages:`,
                  renderingPages,
                  `(visible: [${visiblePagesArray}])`
                );
              }

              return (
                <Page
<<<<<<< HEAD
                key={pageNum}
                pageNum={pageNum}
                page={page}
                scale={scale}
                isVisible={isVisible}
                shouldRender={shouldRender}
                onRender={handleRender}
                notes={notes.filter((n) => n.page === pageNum)}
                comments={comments.filter((c) => c.page === pageNum)}
                onNoteDelete={handleNoteDelete}
                onNoteEdit={handleNoteEdit}
                onCommentDelete={handleCommentDelete}
                onCommentEdit={handleCommentEdit}
                isDrawingMode={isDrawingMode}
                drawingColor={drawingColor}
                drawingStrokeWidth={drawingStrokeWidth}
                drawingStrokes={pageDrawings.get(pageNum) || []}
                onDrawingStrokesChange={(strokes) => handleDrawingStrokesChange(pageNum, strokes)}
                isEraserMode={isEraserMode}
                termSummaries={getSummariesForPage(pageNum)}
                onTermClick={(term, x, y, rects) => {
                  console.log('[App] onTermClick called:', term.term, { x, y, rects, pageNum });
                  setSelectedTerm(term);
                  setTermSourceRects(rects);
                  setTermSourcePage(pageNum);
                  setTermReturnPage(null); // Reset return page when opening a new term
                  const adjustedPos = calculatePopupPosition(x, y);
                  setTermPopupPosition(adjustedPos);
                }}
                highlightsVisible={highlightsVisible}
              />
=======
                  key={pageNum}
                  pageNum={pageNum}
                  page={page}
                  scale={scale}
                  isVisible={isVisible}
                  shouldRender={shouldRender}
                  onRender={handleRender}
                  notes={notes.filter((n) => n.page === pageNum)}
                  comments={comments.filter((c) => c.page === pageNum)}
                  onNoteDelete={handleNoteDelete}
                  onNoteEdit={handleNoteEdit}
                  onCommentDelete={handleCommentDelete}
                  onCommentEdit={handleCommentEdit}
                  isDrawingMode={isDrawingMode}
                  drawingColor={drawingColor}
                  drawingStrokeWidth={drawingStrokeWidth}
                  drawingStrokes={pageDrawings.get(pageNum) || []}
                  onDrawingStrokesChange={(strokes) =>
                    handleDrawingStrokesChange(pageNum, strokes)
                  }
                  isEraserMode={isEraserMode}
                  termSummaries={activeTermSummaries}
                  onTermClick={(term, x, y, rects) => {
                    console.log("[App] onTermClick called:", term.term, {
                      x,
                      y,
                      rects,
                      pageNum,
                    });
                    setSelectedTerm(term);
                    setTermSourceRects(rects);
                    setTermSourcePage(pageNum);
                    const adjustedPos = calculatePopupPosition(x, y);
                    setTermPopupPosition(adjustedPos);
                  }}
                />
>>>>>>> 904a1ca9
              );
            });
          })()}
        </div>
      </div>
      {/* Note input floating box */}
      {noteAnchor && (
        <div
          style={{
            position: "fixed",
            left: noteAnchor.x,
            top: noteAnchor.y,
            zIndex: 60,
          }}
        >
          <input
            autoFocus
            value={noteInput}
            onChange={(e) => setNoteInput(e.target.value)}
            onKeyDown={async (e) => {
              if (e.key === "Enter") {
                // Create note with optional text
                const id = `${docHash}:${noteAnchor.page}:${Date.now()}`;
                const n = {
                  id,
                  docHash,
                  page: noteAnchor.page,
                  rects: noteAnchor.rects,
                  color: noteAnchor.color,
                  text: noteInput.trim() || undefined,
                  createdAt: Date.now(),
                };

                try {
                  await putNote(n);
                  setNotes((prev) => [...prev, n]);
                } catch (err) {
                  console.error("Failed to save note", err);
                }
                setNoteAnchor(null);
                setNoteInput("");
              } else if (e.key === "Escape") {
                setNoteAnchor(null);
                setNoteInput("");
              }
            }}
            placeholder="Add note text (optional)"
            className="px-2 py-1 rounded border bg-white dark:bg-neutral-800 text-neutral-900 dark:text-neutral-100"
          />
        </div>
      )}

      {/* Comment input floating box */}
      {commentAnchor && (
        <div
          style={{
            position: "fixed",
            left: commentAnchor.x,
            top: commentAnchor.y,
            zIndex: 60,
          }}
        >
          <textarea
            autoFocus
            value={commentInput}
            onChange={(e) => setCommentInput(e.target.value)}
            onKeyDown={async (e) => {
              if (e.key === "Enter" && e.ctrlKey) {
                // persist comment with normalized rects from selection
                const range = commentAnchor.range;
                const rects = Array.from(range.getClientRects());
                if (rects.length === 0) return;

                const pageEl = document.querySelector(
                  `[data-page-num="${commentAnchor.page}"]`
                ) as HTMLElement;
                if (!pageEl) return;
                const pageBox = pageEl.getBoundingClientRect();

                // Normalize all rects to page dimensions
                const normalizedRects = rects.map((r) => ({
                  top: (r.top - pageBox.top) / pageBox.height,
                  left: (r.left - pageBox.left) / pageBox.width,
                  width: r.width / pageBox.width,
                  height: r.height / pageBox.height,
                }));

                const id = `${docHash}:${commentAnchor.page}:${Date.now()}`;
                const comment = {
                  id,
                  docHash,
                  page: commentAnchor.page,
                  rects: normalizedRects,
                  text: commentInput,
                  createdAt: Date.now(),
                };
                try {
                  await putComment(comment);
                  setComments((prev) => [...prev, comment]);
                } catch (err) {
                  console.error("Failed to save comment", err);
                }
                setCommentAnchor(null);
                setCommentInput("");
              } else if (e.key === "Escape") {
                setCommentAnchor(null);
                setCommentInput("");
              }
            }}
            placeholder="Type comment and press Ctrl+Enter"
            className="px-2 py-1 rounded border bg-white dark:bg-neutral-800 text-neutral-900 dark:text-neutral-100 resize-y"
            rows={3}
          />
        </div>
      )}
      <ContextMenu
        visible={contextVisible}
        x={contextPos.x}
        y={contextPos.y}
        onSelect={(a) => handleContextAction(a)}
      />

<<<<<<< HEAD
      <Chatbot 
        docHash={docHash} 
        currentPage={currentPage}
        onPageNavigate={scrollToPage}
      />
=======
      <Chatbot docHash={docHash} />
>>>>>>> 904a1ca9

      {/* Term summary popup */}
      {selectedTerm && termPopupPosition && (
        <div
          data-term-popup
          className="fixed z-[100] bg-white dark:bg-neutral-800 rounded-lg shadow-2xl p-4 max-w-md" // removed border-2 border-primary-500
          style={{
            left: `${termPopupPosition.x}px`,
            top: `${termPopupPosition.y}px`,
          }}
          onClick={(e) => e.stopPropagation()}
        >
          <div className="flex justify-between items-start mb-3">
            <h3 className="text-lg font-bold text-neutral-900 dark:text-neutral-100">
              {selectedTerm.term}
            </h3>
            <button
              onClick={() => {
                setSelectedTerm(null);
                setTermPopupPosition(null);
                setTermReturnPage(null);
              }}
              className="text-neutral-500 hover:text-neutral-700 dark:hover:text-neutral-300"
              title="Close"
            >
              ✕
            </button>
          </div>

          <div className="mb-3">
            <p className="text-sm font-semibold text-neutral-700 dark:text-neutral-300 mb-1">
              Definition:
            </p>
            <p className="text-sm text-neutral-900 dark:text-neutral-100">
              {selectedTerm.definition}
            </p>
          </div>

          {(selectedTerm.explanation1 ||
            selectedTerm.explanation2 ||
            selectedTerm.explanation3) && (
            <div className="mb-3">
              <p className="text-sm font-semibold text-neutral-700 dark:text-neutral-300 mb-1">
                Key Points:
              </p>
              <ul className="list-disc list-inside text-sm text-neutral-900 dark:text-neutral-100 space-y-1">
                {selectedTerm.explanation1 && (
                  <li>{selectedTerm.explanation1}</li>
                )}
                {selectedTerm.explanation2 && (
                  <li>{selectedTerm.explanation2}</li>
                )}
                {selectedTerm.explanation3 && (
                  <li>{selectedTerm.explanation3}</li>
                )}
              </ul>
            </div>
          )}

          {selectedTerm.tocItem && (
            <div className="mb-2 text-sm text-neutral-600 dark:text-neutral-400">
              <span className="font-semibold">Section: </span>
              {selectedTerm.tocItem.title} (Page {selectedTerm.tocItem.page})
            </div>
          )}

          <div className="mt-3 pt-3 border-t border-neutral-200 dark:border-neutral-700 flex gap-2">
            <button
              onClick={() => handleSaveTermAsNote(selectedTerm)}
              className="px-3 py-1.5 text-sm bg-green-500 hover:bg-green-600 text-white rounded"
              title="Save this explanation as a note"
            >
              Save as Note
            </button>
            {selectedTerm.matchedChunkId && (
              <button
                onClick={() => {
                  if (termReturnPage !== null) {
                    // Return to the saved page
                    scrollToPage(termReturnPage);
                    setTermReturnPage(null);
                  } else if (selectedTerm.tocItem?.page) {
                    // Save current page and navigate to context
                    setTermReturnPage(currentPage);
                    scrollToPage(selectedTerm.tocItem.page);
                  }
                }}
                className="px-3 py-1.5 text-sm bg-primary-500 hover:bg-primary-600 text-white rounded"
              >
                {termReturnPage !== null ? '← Return' : 'Go to Context'}
              </button>
            )}
          </div>
        </div>
      )}

      {/* Toast notification for highlights toggle */}
      {showHighlightsToast && (
        <div
          className="fixed top-1/2 left-1/2 transform -translate-x-1/2 -translate-y-1/2 z-[200] bg-neutral-900 dark:bg-neutral-100 text-white dark:text-neutral-900 px-6 py-3 rounded-lg shadow-2xl font-medium text-lg pointer-events-none animate-fadeIn"
          style={{
            animation: 'fadeIn 0.2s ease-in-out',
          }}
        >
          {highlightsVisible ? 'Smart reader mode on' : 'Smart reader mode off'}
        </div>
      )}
    </div>
  );
};<|MERGE_RESOLUTION|>--- conflicted
+++ resolved
@@ -27,24 +27,12 @@
 } from "../db";
 import { readOPFSFile } from "../db/opfs";
 import ContextMenu from "./ContextMenu";
-<<<<<<< HEAD
 import { requestGeminiChunking, requestEmbeddings, requestTOC } from "../utils/chunker-client";
 import { Chatbot } from './Chatbot';
 import { buildTOCTree } from "../utils/toc";
 import { TOC } from "./TOC";
 import { DrawingToolbar } from "./DrawingToolbar";
-=======
-import {
-  requestGeminiChunking,
-  requestEmbeddings,
-  requestTOC,
-} from "../utils/chunker-client";
-import { buildTOCTree } from "../utils/toc";
-import { TOC } from "./TOC";
-import { DrawingToolbar } from "./DrawingToolbar";
 import { getAudio } from "../utils/narrator-client";
-import Chatbot from "./Chatbot";
->>>>>>> 904a1ca9
 
 const ZOOM_LEVELS = [
   50, 75, 90, 100, 125, 150, 175, 200, 250, 300, 350, 400, 500,
@@ -115,7 +103,6 @@
   // Toolbar ref so we can measure its height and avoid covering it with the TOC drawer
   const toolbarRef = useRef<HTMLDivElement | null>(null);
   const [toolbarHeight, setToolbarHeight] = useState(0);
-<<<<<<< HEAD
   // Highlights visibility toggle
   const [highlightsVisible, setHighlightsVisible] = useState(false);
   // Toast notification for highlights toggle
@@ -129,23 +116,6 @@
   const [pageDrawings, setPageDrawings] = useState<Map<number, DrawingStroke[]>>(new Map());
   const [drawingHistory, setDrawingHistory] = useState<Map<number, DrawingStroke[][]>>(new Map());
   const [drawingHistoryIndex, setDrawingHistoryIndex] = useState<Map<number, number>>(new Map());
-=======
-
-  // Drawing state - all in memory, no database
-  const [isDrawingMode, setIsDrawingMode] = useState(false);
-  const [drawingColor, setDrawingColor] = useState("#000000");
-  const [drawingStrokeWidth] = useState(2);
-  const [isEraserMode, setIsEraserMode] = useState(false);
-  const [pageDrawings, setPageDrawings] = useState<
-    Map<number, DrawingStroke[]>
-  >(new Map());
-  const [drawingHistory, setDrawingHistory] = useState<
-    Map<number, DrawingStroke[][]>
-  >(new Map());
-  const [drawingHistoryIndex, setDrawingHistoryIndex] = useState<
-    Map<number, number>
-  >(new Map());
->>>>>>> 904a1ca9
   // Term summaries state
   interface TermSummary {
     term: string;
@@ -156,12 +126,7 @@
     tocItem: { title: string; page: number; chunkId?: string } | null;
     matchedChunkId?: string;
   }
-<<<<<<< HEAD
   // Cache term summaries for current, prev, and next pages
-=======
-
-  // Cache term summaries for current ±1 pages with timestamps
->>>>>>> 904a1ca9
   interface PageTermCache {
     page: number;
     summaries: TermSummary[];
@@ -200,24 +165,11 @@
       if (message.type === "TERM_SUMMARIES_READY") {
         // Received term summaries from background script
         const { summaries, currentPage: summariesPage } = message.payload;
-<<<<<<< HEAD
         console.log('[VIEWER] Received term summaries:', summaries);
         console.log('[VIEWER] Caching term summaries, count:', summaries?.length || 0, 'for page:', summariesPage);
         
         // Add to cache
         setTermCache(prev => {
-=======
-        console.log("[VIEWER] Received term summaries:", summaries);
-        console.log(
-          "[VIEWER] Caching term summaries, count:",
-          summaries?.length || 0,
-          "for page:",
-          summariesPage
-        );
-
-        // Add to cache with current timestamp
-        setTermCache((prev) => {
->>>>>>> 904a1ca9
           const newCache = new Map(prev);
           newCache.set(summariesPage, {
             page: summariesPage,
@@ -269,7 +221,6 @@
         });
 
         // Send current state to background
-<<<<<<< HEAD
         chrome.runtime.sendMessage({
           type: 'UPDATE_VIEWER_STATE',
           payload: {
@@ -286,26 +237,6 @@
             console.error('Failed to send viewer state:', error);
           }
         });
-=======
-        chrome.runtime
-          .sendMessage({
-            type: "UPDATE_VIEWER_STATE",
-            payload: {
-              docHash,
-              fileName,
-              currentPage,
-              totalPages: pages.length,
-              zoom,
-              visibleText: visibleText.trim(),
-            },
-          })
-          .catch((error) => {
-            // Suppress "message port closed" errors - these are normal when extension reloads
-            if (!error.message?.includes("message port closed")) {
-              console.error("Failed to send viewer state:", error);
-            }
-          });
->>>>>>> 904a1ca9
       }
     };
 
@@ -326,7 +257,6 @@
   // Cache management: maintain current ±10 pages in cache (21 pages total)
   // When current page changes, wait 15 seconds before recaching if it becomes completely invisible
   useEffect(() => {
-<<<<<<< HEAD
     if (visiblePages.size === 0) return;
     
     // Find the "current" page (the first visible page in order)
@@ -436,67 +366,6 @@
       }
       
       return cleaned ? new Map(newCache) : prev;
-=======
-    const cleanupInterval = setInterval(() => {
-      const now = Date.now();
-      const TEN_SECONDS = 10000;
-
-      setTermCache((prev) => {
-        const newCache = new Map(prev);
-        let cleaned = false;
-
-        for (const [pageNum, cache] of newCache.entries()) {
-          // If page is not currently visible and hasn't been for 10 seconds, remove it
-          if (
-            !visiblePages.has(pageNum) &&
-            now - cache.lastVisibleTime > TEN_SECONDS
-          ) {
-            console.log(
-              `[VIEWER] Cleaning up cache for page ${pageNum} (not visible for >10s)`
-            );
-            newCache.delete(pageNum);
-            cleaned = true;
-          }
-        }
-
-        return cleaned ? newCache : prev;
-      });
-    }, 2000); // Check every 2 seconds
-
-    return () => clearInterval(cleanupInterval);
-  }, [visiblePages]);
-
-  // Update lastVisibleTime for pages that are currently visible
-  // Also request terms for visible pages that don't have cache entries
-  useEffect(() => {
-    const now = Date.now();
-    setTermCache((prev) => {
-      const newCache = new Map(prev);
-      let updated = false;
-
-      for (const pageNum of visiblePages) {
-        const cached = newCache.get(pageNum);
-        if (cached) {
-          cached.lastVisibleTime = now;
-          updated = true;
-        } else {
-          // Cache miss - request terms for this page
-          console.log(
-            `[VIEWER] Cache miss for page ${pageNum}, requesting terms from background`
-          );
-          chrome.runtime
-            .sendMessage({
-              type: "REQUEST_PAGE_TERMS",
-              payload: { page: pageNum, docHash },
-            })
-            .catch((err) =>
-              console.error("Failed to request page terms:", err)
-            );
-        }
-      }
-
-      return updated ? new Map(newCache) : prev;
->>>>>>> 904a1ca9
     });
   }, [pages.length, termCache, docHash]);
 
@@ -867,22 +736,14 @@
         (async () => {
           try {
             const drawings = await getDrawingsByDoc(hash);
-<<<<<<< HEAD
             console.log('[App] Loaded drawings:', drawings.length);
-=======
-            console.log("[App] Loaded drawings:", drawings.length);
->>>>>>> 904a1ca9
 
             // Convert array of DrawingRecords to Map<pageNum, strokes[]>
             const drawingsMap = new Map<number, DrawingStroke[]>();
             const historyMap = new Map<number, DrawingStroke[][]>();
             const historyIndexMap = new Map<number, number>();
 
-<<<<<<< HEAD
-            drawings.forEach(drawing => {
-=======
             drawings.forEach((drawing) => {
->>>>>>> 904a1ca9
               drawingsMap.set(drawing.pageNum, drawing.strokes);
               // Initialize history with current state
               historyMap.set(drawing.pageNum, [drawing.strokes]);
@@ -897,11 +758,7 @@
             try {
               resetDB();
             } catch (resetErr) {
-<<<<<<< HEAD
               console.warn('resetDB failed while loading drawings:', resetErr);
-=======
-              console.warn("resetDB failed while loading drawings:", resetErr);
->>>>>>> 904a1ca9
             }
             // Keep empty maps on error
           }
@@ -1109,7 +966,6 @@
     });
   }, []);
 
-<<<<<<< HEAD
   const handleToggleHighlights = useCallback(() => {
     setHighlightsVisible((prev) => {
       const newValue = !prev;
@@ -1139,18 +995,6 @@
       if (!tocPinned) setTocOpen(false);
     }
   }, [tocPinned]);
-=======
-  const handleTOCSelect = useCallback(
-    (item: any) => {
-      // scroll to page when TOC entry clicked
-      if (typeof item.page === "number") {
-        scrollToPage(item.page);
-        if (!tocPinned) setTocOpen(false);
-      }
-    },
-    [tocPinned]
-  );
->>>>>>> 904a1ca9
 
   // Measure toolbar height so the TOC drawer doesn't cover it
   useEffect(() => {
@@ -1284,43 +1128,24 @@
       try {
         // Send message to background script to summarize the selected text
         const response = await chrome.runtime.sendMessage({
-<<<<<<< HEAD
           type: 'EXPLAIN_SELECTION',
           payload: {
             text: selectedText,
             docHash
           }
-=======
-          type: "EXPLAIN_SELECTION",
-          payload: {
-            text: selectedText,
-            docHash,
-          },
->>>>>>> 904a1ca9
         });
 
         console.log("[App] Received response from background:", response);
 
         if (response && response.success && response.summary) {
-<<<<<<< HEAD
           console.log('[App] Received explanation:', response.summary);
-=======
-          console.log("[App] Received explanation:", response.summary);
->>>>>>> 904a1ca9
 
           // Display the summary in the term popup with adjusted position
           setSelectedTerm(response.summary);
           setTermSourceRects(normalizedRects);
           setTermSourcePage(pageNum);
-<<<<<<< HEAD
           setTermReturnPage(null); // Reset return page when opening a new explanation
           const adjustedPos = calculatePopupPosition(first.left, first.top + first.height);
-=======
-          const adjustedPos = calculatePopupPosition(
-            first.left,
-            first.top + first.height
-          );
->>>>>>> 904a1ca9
           setTermPopupPosition(adjustedPos);
         } else {
           console.error(
@@ -1777,22 +1602,9 @@
       try {
         const cw = container.clientWidth;
         const ch = container.clientHeight - 40;
-<<<<<<< HEAD
         const s = calculateScale(pages[0], cw, ch, zoom as 'fitWidth' | 'fitPage');
         const percent = Math.round((s / DPI_ADJUSTMENT) * 100);
         const nextZoom = ZOOM_LEVELS.find((z) => z > percent) || ZOOM_LEVELS[ZOOM_LEVELS.length - 1];
-=======
-        const s = calculateScale(
-          pages[0],
-          cw,
-          ch,
-          zoom as "fitWidth" | "fitPage"
-        );
-        const percent = Math.round((s / DPI_ADJUSTMENT) * 100);
-        const nextZoom =
-          ZOOM_LEVELS.find((z) => z > percent) ||
-          ZOOM_LEVELS[ZOOM_LEVELS.length - 1];
->>>>>>> 904a1ca9
         changeZoom(nextZoom.toString(), { snapToTop: true });
       } catch (e) {
         changeZoom("100", { snapToTop: true });
@@ -1818,16 +1630,7 @@
       try {
         const cw = container.clientWidth;
         const ch = container.clientHeight - 40;
-<<<<<<< HEAD
         const s = calculateScale(pages[0], cw, ch, zoom as 'fitWidth' | 'fitPage');
-=======
-        const s = calculateScale(
-          pages[0],
-          cw,
-          ch,
-          zoom as "fitWidth" | "fitPage"
-        );
->>>>>>> 904a1ca9
         const percent = Math.round((s / DPI_ADJUSTMENT) * 100);
         const reversed = [...ZOOM_LEVELS].reverse();
         const prevZoom = reversed.find((z) => z < percent) || ZOOM_LEVELS[0];
@@ -1860,7 +1663,6 @@
 • ${termSummary.explanation2}
 • ${termSummary.explanation3}`;
 
-<<<<<<< HEAD
       // Use the page where the term was clicked/selected, not where the context is
       const notePage = termSourcePage || currentPage;
 
@@ -1907,63 +1709,6 @@
       alert('Failed to save note. Please try again.');
     }
   }, [docHash, currentPage, termSourceRects, termSourcePage]);
-=======
-        // Use the page where the term was clicked/selected, not where the context is
-        const notePage = termSourcePage || currentPage;
-
-        // Use the rectangles where the term was found, or create a small indicator
-        const noteRects =
-          termSourceRects.length > 0
-            ? termSourceRects
-            : [
-                {
-                  top: 0.02, // 2% from top
-                  left: 0.02, // 2% from left
-                  width: 0.06, // 6% of page width (small indicator)
-                  height: 0.03, // 3% of page height
-                },
-              ];
-
-        // Create note with the rectangles from the term location
-        const noteId = `${docHash}:${notePage}:${Date.now()}`;
-        const newNote = {
-          id: noteId,
-          docHash,
-          page: notePage,
-          rects: noteRects,
-          color: "yellow", // Default color
-          text: noteText,
-          createdAt: Date.now(),
-        };
-
-        await putNote(newNote);
-        setNotes((prev) => [...prev, newNote]);
-
-        console.log(
-          "[App] Saved term summary as note on page",
-          notePage,
-          ":",
-          termSummary.term,
-          "with rects:",
-          noteRects
-        );
-
-        // Close the popup after saving
-        setSelectedTerm(null);
-        setTermPopupPosition(null);
-        setTermSourceRects([]);
-        setTermSourcePage(1);
-
-        // Optional: show a brief success message
-        // You could add a toast notification here if you have that component
-      } catch (err) {
-        console.error("[App] Failed to save term as note:", err);
-        alert("Failed to save note. Please try again.");
-      }
-    },
-    [docHash, currentPage, termSourceRects, termSourcePage]
-  );
->>>>>>> 904a1ca9
 
   // Keyboard navigation and ctrl+scroll zoom
   useEffect(() => {
@@ -2014,7 +1759,6 @@
     };
   }, [handlePrevPage, handleNextPage, handleZoomIn, handleZoomOut]);
 
-<<<<<<< HEAD
     // Note handlers
     const handleNoteDelete = useCallback(async (id: string) => {
       try {
@@ -2036,17 +1780,6 @@
         console.error("Failed to delete note", err);
       }
     }, [notes]);
-=======
-  // Note handlers
-  const handleNoteDelete = useCallback(async (id: string) => {
-    try {
-      await deleteNote(id);
-      setNotes((prev) => prev.filter((n) => n.id !== id));
-    } catch (err) {
-      console.error("Failed to delete note", err);
-    }
-  }, []);
->>>>>>> 904a1ca9
 
   const handleNoteEdit = useCallback(
     async (id: string, newText: string) => {
@@ -2240,7 +1973,6 @@
     };
   }, [handlePrint]);
 
-<<<<<<< HEAD
   // Cleanup highlights toast timeout on unmount
   useEffect(() => {
     return () => {
@@ -2253,11 +1985,6 @@
   // Drawing handlers
   const handleToggleDrawing = useCallback(() => {
     setIsDrawingMode(prev => !prev);
-=======
-  // Drawing handlers
-  const handleToggleDrawing = useCallback(() => {
-    setIsDrawingMode((prev) => !prev);
->>>>>>> 904a1ca9
   }, []);
 
   const handleColorSelect = useCallback((color: string) => {
@@ -2265,7 +1992,6 @@
   }, []);
 
   const handleToggleEraser = useCallback(() => {
-<<<<<<< HEAD
     setIsEraserMode(prev => !prev);
   }, []);
 
@@ -2362,118 +2088,6 @@
   const handleDrawingClear = useCallback((pageNum: number) => {
     handleDrawingStrokesChange(pageNum, []);
   }, [handleDrawingStrokesChange]);
-=======
-    setIsEraserMode((prev) => !prev);
-  }, []);
-
-  const handleDrawingStrokesChange = useCallback(
-    (pageNum: number, strokes: DrawingStroke[]) => {
-      setPageDrawings((prev) => {
-        const updated = new Map(prev);
-        updated.set(pageNum, strokes);
-        return updated;
-      });
-
-      // Save to history for undo/redo
-      setDrawingHistory((prev) => {
-        const updated = new Map(prev);
-        const pageHistory = updated.get(pageNum) || [];
-        const currentIndex = drawingHistoryIndex.get(pageNum) ?? -1;
-
-        // Trim any future history if we're not at the end
-        const trimmedHistory = pageHistory.slice(0, currentIndex + 1);
-        trimmedHistory.push(strokes);
-
-        updated.set(pageNum, trimmedHistory);
-        return updated;
-      });
-
-      setDrawingHistoryIndex((prev) => {
-        const updated = new Map(prev);
-        const currentIndex = prev.get(pageNum) ?? -1;
-        updated.set(pageNum, currentIndex + 1);
-        return updated;
-      });
-
-      // Save to IndexedDB (non-blocking, error handling)
-      (async () => {
-        try {
-          const id = `${docHash}:${pageNum}`;
-          const now = Date.now();
-          const drawingRecord: DrawingRecord = {
-            id,
-            docHash,
-            pageNum,
-            strokes,
-            createdAt: now,
-            updatedAt: now,
-          };
-          await putDrawing(drawingRecord);
-          console.log(
-            `[Drawing] Saved page ${pageNum} with ${strokes.length} strokes`
-          );
-        } catch (err) {
-          console.error(`[Drawing] Failed to save page ${pageNum}:`, err);
-          // Non-fatal: drawing is still in memory
-        }
-      })();
-    },
-    [drawingHistoryIndex, docHash]
-  );
-
-  const handleDrawingUndo = useCallback(
-    (pageNum: number) => {
-      const currentIndex = drawingHistoryIndex.get(pageNum) ?? -1;
-      if (currentIndex <= 0) return;
-
-      const newIndex = currentIndex - 1;
-      setDrawingHistoryIndex((prev) => {
-        const updated = new Map(prev);
-        updated.set(pageNum, newIndex);
-        return updated;
-      });
-
-      const history = drawingHistory.get(pageNum) || [];
-      const previousStrokes = history[newIndex] || [];
-      setPageDrawings((prev) => {
-        const updated = new Map(prev);
-        updated.set(pageNum, previousStrokes);
-        return updated;
-      });
-    },
-    [drawingHistory, drawingHistoryIndex]
-  );
-
-  const handleDrawingRedo = useCallback(
-    (pageNum: number) => {
-      const history = drawingHistory.get(pageNum) || [];
-      const currentIndex = drawingHistoryIndex.get(pageNum) ?? -1;
-      if (currentIndex >= history.length - 1) return;
-
-      const newIndex = currentIndex + 1;
-      setDrawingHistoryIndex((prev) => {
-        const updated = new Map(prev);
-        updated.set(pageNum, newIndex);
-        return updated;
-      });
-
-      const nextStrokes = history[newIndex] || [];
-      setPageDrawings((prev) => {
-        const updated = new Map(prev);
-        updated.set(pageNum, nextStrokes);
-        return updated;
-      });
-    },
-    [drawingHistory, drawingHistoryIndex]
-  );
-
-  const handleDrawingClear = useCallback(
-    (pageNum: number) => {
-      handleDrawingStrokesChange(pageNum, []);
-    },
-    [handleDrawingStrokesChange]
-  );
->>>>>>> 904a1ca9
 
   // Keyboard navigation and shortcuts
   useEffect(() => {
@@ -2481,26 +2095,16 @@
       const isMod = e.ctrlKey || e.metaKey;
 
       // Intercept Ctrl/Cmd+P to use in-app printing flow
-<<<<<<< HEAD
       if (isMod && (e.key === 'p' || e.key === 'P')) {
-=======
-      if (isMod && (e.key === "p" || e.key === "P")) {
->>>>>>> 904a1ca9
         e.preventDefault();
         // call print handler via ref (may be set after effect declared)
         (async () => {
           try {
             const fn = handlePrintRef.current;
             if (fn) await fn();
-<<<<<<< HEAD
             else console.warn('Print handler not ready');
           } catch (err) {
             console.error('Error running in-app print', err);
-=======
-            else console.warn("Print handler not ready");
-          } catch (err) {
-            console.error("Error running in-app print", err);
->>>>>>> 904a1ca9
           }
         })();
         return;
@@ -2517,11 +2121,7 @@
         // Toggle eraser with 'E' key
         if (e.key === "e" || e.key === "E") {
           e.preventDefault();
-<<<<<<< HEAD
           setIsEraserMode(prev => !prev);
-=======
-          setIsEraserMode((prev) => !prev);
->>>>>>> 904a1ca9
           return;
         }
 
@@ -2566,20 +2166,7 @@
         cancelAnimationFrame(pendingZoomRef.current);
       }
     };
-<<<<<<< HEAD
   }, [handlePrevPage, handleNextPage, handleZoomIn, handleZoomOut, isDrawingMode, handleDrawingUndo, handleDrawingRedo, currentPage]);
-=======
-  }, [
-    handlePrevPage,
-    handleNextPage,
-    handleZoomIn,
-    handleZoomOut,
-    isDrawingMode,
-    handleDrawingUndo,
-    handleDrawingRedo,
-    currentPage,
-  ]);
->>>>>>> 904a1ca9
 
   // Ctrl+scroll zoom handler - attached to container only
   useEffect(() => {
@@ -2742,13 +2329,8 @@
     try {
       const cw = containerForFit.clientWidth;
       const ch = containerForFit.clientHeight - 40;
-<<<<<<< HEAD
       const sWidth = calculateScale(pages[0], cw, ch, 'fitWidth');
       const sPage = calculateScale(pages[0], cw, ch, 'fitPage');
-=======
-      const sWidth = calculateScale(pages[0], cw, ch, "fitWidth");
-      const sPage = calculateScale(pages[0], cw, ch, "fitPage");
->>>>>>> 904a1ca9
       // convert internal scale to user-facing percentage (account for DPI adjustment)
       fitWidthPercent = Math.round((sWidth / DPI_ADJUSTMENT) * 100);
       fitPagePercent = Math.round((sPage / DPI_ADJUSTMENT) * 100);
@@ -2776,11 +2358,8 @@
         onPageChange={(page) => scrollToPage(page)}
         onDownload={handleDownload}
         onPrint={handlePrint}
-<<<<<<< HEAD
         highlightsVisible={highlightsVisible}
         onToggleHighlights={handleToggleHighlights}
-=======
->>>>>>> 904a1ca9
         isDrawingMode={isDrawingMode}
         onToggleDrawing={handleToggleDrawing}
       />
@@ -2793,14 +2372,7 @@
         onRedo={() => handleDrawingRedo(currentPage)}
         onClear={() => handleDrawingClear(currentPage)}
         canUndo={(drawingHistoryIndex.get(currentPage) ?? -1) > 0}
-<<<<<<< HEAD
         canRedo={(drawingHistoryIndex.get(currentPage) ?? -1) < ((drawingHistory.get(currentPage) || []).length - 1)}
-=======
-        canRedo={
-          (drawingHistoryIndex.get(currentPage) ?? -1) <
-          (drawingHistory.get(currentPage) || []).length - 1
-        }
->>>>>>> 904a1ca9
         isEraserMode={isEraserMode}
         onToggleEraser={handleToggleEraser}
         toolbarTop={toolbarHeight}
@@ -2852,14 +2424,10 @@
               // Also render any page with cached summaries so highlights are ready
               const shouldRender =
                 isVisible ||
-<<<<<<< HEAD
                 hasCachedSummaries ||
                 visiblePagesArray.some(
                   (vp) => Math.abs(vp - pageNum) <= 4
                 );
-=======
-                visiblePagesArray.some((vp) => Math.abs(vp - pageNum) <= 4);
->>>>>>> 904a1ca9
 
               if (shouldRender) {
                 renderingPages.push(pageNum);
@@ -2876,7 +2444,6 @@
 
               return (
                 <Page
-<<<<<<< HEAD
                 key={pageNum}
                 pageNum={pageNum}
                 page={page}
@@ -2908,44 +2475,6 @@
                 }}
                 highlightsVisible={highlightsVisible}
               />
-=======
-                  key={pageNum}
-                  pageNum={pageNum}
-                  page={page}
-                  scale={scale}
-                  isVisible={isVisible}
-                  shouldRender={shouldRender}
-                  onRender={handleRender}
-                  notes={notes.filter((n) => n.page === pageNum)}
-                  comments={comments.filter((c) => c.page === pageNum)}
-                  onNoteDelete={handleNoteDelete}
-                  onNoteEdit={handleNoteEdit}
-                  onCommentDelete={handleCommentDelete}
-                  onCommentEdit={handleCommentEdit}
-                  isDrawingMode={isDrawingMode}
-                  drawingColor={drawingColor}
-                  drawingStrokeWidth={drawingStrokeWidth}
-                  drawingStrokes={pageDrawings.get(pageNum) || []}
-                  onDrawingStrokesChange={(strokes) =>
-                    handleDrawingStrokesChange(pageNum, strokes)
-                  }
-                  isEraserMode={isEraserMode}
-                  termSummaries={activeTermSummaries}
-                  onTermClick={(term, x, y, rects) => {
-                    console.log("[App] onTermClick called:", term.term, {
-                      x,
-                      y,
-                      rects,
-                      pageNum,
-                    });
-                    setSelectedTerm(term);
-                    setTermSourceRects(rects);
-                    setTermSourcePage(pageNum);
-                    const adjustedPos = calculatePopupPosition(x, y);
-                    setTermPopupPosition(adjustedPos);
-                  }}
-                />
->>>>>>> 904a1ca9
               );
             });
           })()}
@@ -3068,15 +2597,11 @@
         onSelect={(a) => handleContextAction(a)}
       />
 
-<<<<<<< HEAD
       <Chatbot 
         docHash={docHash} 
         currentPage={currentPage}
         onPageNavigate={scrollToPage}
       />
-=======
-      <Chatbot docHash={docHash} />
->>>>>>> 904a1ca9
 
       {/* Term summary popup */}
       {selectedTerm && termPopupPosition && (

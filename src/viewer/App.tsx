--- conflicted
+++ resolved
@@ -263,17 +263,9 @@
         setCurrentPage(restoredPage);
         setZoom(restoredZoom);
 
-<<<<<<< HEAD
         // Initialize visible pages with the restored page (both ref and state)
         visiblePagesRef.current = new Set([restoredPage]);
         setVisiblePages(new Set([restoredPage]));
-=======
-        // Initialize visible pages with the restored page (keep refs/state in sync without shared mutation)
-        const initialVisibleSet = new Set([restoredPage]);
-        visiblePagesRef.current = initialVisibleSet;
-        intersectionVisiblePagesRef.current = new Set(initialVisibleSet);
-        setVisiblePages(new Set(initialVisibleSet));
->>>>>>> 4c934f9f
 
         // Scroll to restored page after a brief delay to ensure rendering
         if (restoredPage > 1) {
@@ -357,7 +349,6 @@
               getChunksByDoc(hash),
               getTableOfContents(hash)
             ]);
-<<<<<<< HEAD
             
             console.log('[App] TOC check results:', {
               chunksCount: chunks.length,
@@ -365,9 +356,6 @@
               tocItemsCount: toc?.items?.length || 0
             });
             
-=======
-
->>>>>>> 4c934f9f
             if (chunks.length > 0 && !toc) {
               console.log('[App] Document has chunks but no TOC, triggering TOC generation');
               const tocResponse = await requestTOC({
@@ -607,10 +595,6 @@
           let maxRatio = 0;
           const nowVisible: number[] = [];
           const nowHidden: number[] = [];
-<<<<<<< HEAD
-=======
-          const updatedVisible = new Set(intersectionVisiblePagesRef.current);
->>>>>>> 4c934f9f
 
           entries.forEach((entry) => {
             const pageNum = parseInt(
@@ -619,11 +603,7 @@
             );
 
             if (entry.isIntersecting) {
-<<<<<<< HEAD
               visiblePagesRef.current.add(pageNum);
-=======
-              updatedVisible.add(pageNum);
->>>>>>> 4c934f9f
               nowVisible.push(pageNum);
 
               // Track most visible page
@@ -632,24 +612,13 @@
                 mostVisiblePage = pageNum;
               }
             } else {
-<<<<<<< HEAD
               visiblePagesRef.current.delete(pageNum);
-=======
-              updatedVisible.delete(pageNum);
->>>>>>> 4c934f9f
               nowHidden.push(pageNum);
             }
           });
 
-<<<<<<< HEAD
           if (nowVisible.length > 0 || nowHidden.length > 0) {
             console.log(`[IntersectionObserver] Visible:`, nowVisible, `Hidden:`, nowHidden, `All visible:`, Array.from(visiblePagesRef.current));
-=======
-          intersectionVisiblePagesRef.current = updatedVisible;
-
-          if (nowVisible.length > 0 || nowHidden.length > 0) {
-            console.log(`[IntersectionObserver] Visible:`, nowVisible, `Hidden:`, nowHidden, `All visible:`, Array.from(intersectionVisiblePagesRef.current));
->>>>>>> 4c934f9f
           }
 
           // Update current page if we found a visible page with decent ratio
@@ -748,7 +717,6 @@
         }
       });
 
-<<<<<<< HEAD
       // Update visible pages ref (for IntersectionObserver compatibility)
       const oldVisibleArray = Array.from(visiblePagesRef.current).sort();
       const newVisibleArray = Array.from(newVisiblePages).sort();
@@ -761,28 +729,6 @@
       if (visibleChanged) {
         console.log(`[Scroll] Visible pages changed:`, oldVisibleArray, '->', newVisibleArray);
         setVisiblePages(newVisiblePages);
-=======
-      // Update visible pages ref/state (maintain copies to avoid shared mutation)
-      const oldVisibleArray = Array.from(visiblePagesRef.current).sort();
-      const newVisibleArray = Array.from(newVisiblePages).sort();
-      const visibleChanged =
-        oldVisibleArray.length !== newVisibleArray.length ||
-        oldVisibleArray.some((p, i) => p !== newVisibleArray[i]);
-
-      const nextVisibleSet = new Set(newVisiblePages);
-      visiblePagesRef.current = nextVisibleSet;
-      intersectionVisiblePagesRef.current = new Set(nextVisibleSet);
-
-      // Update visible pages state (triggers re-render)
-      if (visibleChanged) {
-        console.log(
-          `[Scroll] Visible pages changed:`,
-          oldVisibleArray,
-          '->',
-          newVisibleArray
-        );
-        setVisiblePages(nextVisibleSet);
->>>>>>> 4c934f9f
       }
 
       // Update current page if changed
@@ -806,7 +752,6 @@
     container.addEventListener('scroll', throttledScroll, { passive: true });
 
     // Initial call to set up visible pages
-<<<<<<< HEAD
     // Delay if we're on initial load to allow scroll restoration to complete
     if (isInitialLoad) {
       // Wait for scroll restoration to complete before checking visible pages
@@ -815,25 +760,6 @@
       }, 150);
     } else {
       handleScroll();
-=======
-    // If this is the very first mount (restoring scroll), delay so scroll restoration can complete
-    // Otherwise, defer the visibility check until after the next two animation frames so layout
-    // (especially after scale changes like fitPage/fitWidth) has settled and measurements are correct.
-    if (isInitialLoad) {
-      // Wait briefly for the scroll restoration to complete before checking visible pages
-      // Call multiple times (staggered) to handle timing races in different browsers/devices
-      setTimeout(() => { handleScroll(); }, 150);
-      setTimeout(() => { handleScroll(); }, 350);
-      // immediate attempt as well (non-blocking)
-      setTimeout(() => { handleScroll(); }, 0);
-    } else {
-      // Use two RAFs to wait for layout & style updates (ensures accurate getBoundingClientRect after scale changes)
-      requestAnimationFrame(() => {
-        requestAnimationFrame(() => {
-          handleScroll();
-        });
-      });
->>>>>>> 4c934f9f
     }
 
     return () => {
@@ -1389,19 +1315,11 @@
                 visiblePagesArray.some(
                   (vp) => Math.abs(vp - pageNum) <= 4
                 );
-<<<<<<< HEAD
 
               if (shouldRender) {
                 renderingPages.push(pageNum);
               }
 
-=======
-
-              if (shouldRender) {
-                renderingPages.push(pageNum);
-              }
-
->>>>>>> 4c934f9f
               // Log after first iteration
               if (idx === pages.length - 1 && renderingPages.length > 0) {
                 console.log(`[Render] Rendering pages:`, renderingPages, `(visible: [${visiblePagesArray}])`);

import React, { useEffect, useRef, useState, useCallback } from "react";
import type { PDFPageProxy } from "pdfjs-dist";

interface PageProps {
  pageNum: number;
  page: PDFPageProxy | null;
  scale: number;
  isVisible: boolean;
  shouldRender: boolean;
  onRender: (
    pageNum: number,
    canvas: HTMLCanvasElement,
    textLayerDiv: HTMLDivElement | null,
    priority: number
  ) => Promise<void>;
  notes?: Array<{
    id: string;
    rects: { top: number; left: number; width: number; height: number }[];
    color: string;
    text?: string;
  }>;
  comments?: Array<{
    id: string;
    rects: { top: number; left: number; width: number; height: number }[];
    text: string;
    page: number;
  }>;
  onNoteDelete?: (id: string) => void;
  onNoteEdit?: (id: string, newText: string) => void;
  onCommentDelete?: (id: string) => void;
  onCommentEdit?: (id: string, newText: string) => void;
}

const ZOOM_DEBOUNCE_MS = 75;

export const Page: React.FC<PageProps> = ({
  pageNum,
  page,
  scale,
  isVisible,
  shouldRender,
  onRender,
  notes = [],
  comments = [],
<<<<<<< HEAD

=======
  onNoteDelete,
  onNoteEdit,
  onCommentDelete,
  onCommentEdit,
>>>>>>> 81043713
}) => {
  const canvasRef = useRef<HTMLCanvasElement>(null);
  const textLayerRef = useRef<HTMLDivElement>(null);
  const [isLoading, setIsLoading] = useState(true);
  const [error, setError] = useState<string | null>(null);
  const renderedScaleRef = useRef<number>(0);
<<<<<<< HEAD

=======
  const [editingNoteId, setEditingNoteId] = useState<string | null>(null);
  const [editingNoteText, setEditingNoteText] = useState("");
  const [editingCommentId, setEditingCommentId] = useState<string | null>(null);
  const [editingCommentText, setEditingCommentText] = useState("");
>>>>>>> 81043713
  const targetScaleRef = useRef<number>(0);
  const renderTimeoutRef = useRef<NodeJS.Timeout | null>(null);
  const lastCSSScaleRef = useRef<number>(0);

  // Rendering page component

  // Helper function to merge rects into contiguous lines
  const mergeRectsIntoLines = useCallback(
    (
      rects: Array<{
        top: number;
        left: number;
        width: number;
        height: number;
      }>,
      pageWidth: number,
      pageHeight: number
    ) => {
      if (!rects || rects.length === 0) return [];

      // Convert to pixel coordinates if normalized
      const pixelRects = rects.map((r) => {
        const isNormalized =
          Math.abs(r.top) <= 1 &&
          Math.abs(r.left) <= 1 &&
          Math.abs(r.width) <= 1 &&
          Math.abs(r.height) <= 1;
        return {
          top: isNormalized ? r.top * pageHeight : r.top,
          left: isNormalized ? r.left * pageWidth : r.left,
          width: isNormalized ? r.width * pageWidth : r.width,
          height: isNormalized ? r.height * pageHeight : r.height,
        };
      });

      // Group rects by line using midpoint Y position
      const mergedLines: Array<{
        top: number;
        left: number;
        width: number;
        height: number;
      }> = [];
      const lineThreshold = 5; // pixels - if midpoints are within this, consider same line

      pixelRects.forEach((rect) => {
        const rectMidY = rect.top + rect.height / 2;

        // Find if this rect belongs to an existing line based on Y midpoint
        const existingLine = mergedLines.find((line) => {
          const lineMidY = line.top + line.height / 2;
          return Math.abs(rectMidY - lineMidY) < lineThreshold;
        });

        if (existingLine) {
          // Merge: extend horizontally to create one contiguous block
          const leftmost = Math.min(existingLine.left, rect.left);
          const rightmost = Math.max(
            existingLine.left + existingLine.width,
            rect.left + rect.width
          );
          const topmost = Math.min(existingLine.top, rect.top);
          const bottommost = Math.max(
            existingLine.top + existingLine.height,
            rect.top + rect.height
          );
          existingLine.left = leftmost;
          existingLine.width = rightmost - leftmost;
          existingLine.top = topmost;
          existingLine.height = bottommost - topmost;
        } else {
          // New line
          mergedLines.push({ ...rect });
        }
      });

      return mergedLines;
    },
    []
  );

  useEffect(() => {
    if (!page || !canvasRef.current || !shouldRender) {
      // Reset rendered scale when page is not being rendered
      if (!shouldRender) {
        // Page moved outside render buffer, reset state
        renderedScaleRef.current = 0;
        targetScaleRef.current = 0;
        // Clear any pending render timeouts
        if (renderTimeoutRef.current) {
          clearTimeout(renderTimeoutRef.current);
          renderTimeoutRef.current = null;
        }
        // also reset any css scaling
        if (canvasRef.current) {
          canvasRef.current.style.transform = "";
          canvasRef.current.style.transformOrigin = "";
        }
      }
      return;
    }

    const canvas = canvasRef.current!;

    // Skip re-render if scale hasn't changed significantly (avoid flashing)
    if (
      renderedScaleRef.current > 0 &&
      Math.abs(renderedScaleRef.current - scale) < 0.01
    ) {
      setIsLoading(false);
      return;
    }

    // If we've never rendered this page, do a full render
    if (!renderedScaleRef.current || renderedScaleRef.current === 0) {
      const doFullRender = async () => {
        try {
          setIsLoading(true);
          setError(null);

          const priority = isVisible ? 1 : 10;
          await onRender(pageNum, canvas, textLayerRef.current, priority);

          renderedScaleRef.current = scale;
          // ensure any CSS transform is reset after drawing
          canvas.style.transform = "";
          canvas.style.transformOrigin = "top left";
          setIsLoading(false);
        } catch (err: any) {
          if (err?.name !== "RenderingCancelledException") {
            console.error(`[Page ${pageNum}] Render error:`, err);
            setError(err.message || "Failed to render page");
            setIsLoading(false);
          }
        }
      };

      doFullRender();
      return;
    }

    // If we already have a rendered canvas at a previous scale, use progressive rendering:
    // 1. Immediately CSS-scale the existing canvas (instant feedback, may be blurry)
    // 2. Debounce and trigger a background re-render at the new scale for crisp quality
    // This matches PDF.js behavior where zoom is instant but quality improves after a moment
    const prevScale = renderedScaleRef.current;
    if (Math.abs(prevScale - scale) < 0.01) {
      // effectively same, no-op
      setIsLoading(false);
      return;
    }

    try {
      // Compute new viewport at the requested scale
      const newViewport = page.getViewport({ scale });

      // STEP 1: Immediately CSS-scale the existing canvas for instant visual feedback
      // This stretches the existing bitmap, which may look blurry but responds instantly
      canvas.style.width = `${newViewport.width}px`;
      canvas.style.height = `${newViewport.height}px`;
      canvas.style.transform = "";
      canvas.style.transformOrigin = "top left";

      setIsLoading(false);

      // Update target scale and track CSS scale
      targetScaleRef.current = scale;
      lastCSSScaleRef.current = scale;

      // STEP 2: Debounce the high-quality re-render to avoid multiple renders during rapid zooming
      // Clear any pending render
      if (renderTimeoutRef.current) {
        clearTimeout(renderTimeoutRef.current);
      }

      // Capture the current scale for the timeout closure
      const scaleToRender = scale;

      // Queue a high-quality re-render after a short delay (debounced)
      renderTimeoutRef.current = setTimeout(async () => {
        // Skip if target scale has changed since this timeout was set
        if (Math.abs(targetScaleRef.current - scaleToRender) > 0.01) {
          return;
        }

        // Skip if we've already rendered at this exact scale
        if (Math.abs(renderedScaleRef.current - scaleToRender) < 0.01) {
          return;
        }

        try {
          await onRender(pageNum, canvas, textLayerRef.current, isVisible ? 1 : 10);

          // Only update renderedScaleRef if we're still at the same target scale
          if (Math.abs(targetScaleRef.current - scaleToRender) < 0.01) {
            renderedScaleRef.current = scaleToRender;
            canvas.style.transform = "";
            canvas.style.transformOrigin = "top left";
          }
        } catch (err: any) {
          if (err?.name !== "RenderingCancelledException") {
            console.error(`[Page ${pageNum}] Render error:`, err);
            // Don't set error state since we already have a (scaled) version showing
          }
        }
      }, ZOOM_DEBOUNCE_MS); // debounce - wait for rapid zoom gestures to finish
    } catch (err: any) {
      console.error(`[Page ${pageNum}] Failed to CSS-scale canvas, falling back to full render:`, err);
      // Fallback: perform a full render
      const fallback = async () => {
        try {
          setIsLoading(true);
          await onRender(pageNum, canvas, textLayerRef.current, isVisible ? 1 : 10);
          renderedScaleRef.current = scale;
          canvas.style.transform = "";
          canvas.style.transformOrigin = "top left";
          setIsLoading(false);
        } catch (e: any) {
          console.error(`[Page ${pageNum}] Fallback render failed:`, e);
          setIsLoading(false);
        }
      };

      fallback();
    }
  }, [page, scale, pageNum, onRender, isVisible, shouldRender]);

  // Cleanup timeout on unmount
  useEffect(() => {
    return () => {
      if (renderTimeoutRef.current) {
        clearTimeout(renderTimeoutRef.current);
      }
    };
  }, []);

  // Get approximate dimensions for skeleton
  const viewport = page?.getViewport({ scale: scale || 1 });
  const width = viewport?.width || 800;
  const height = viewport?.height || 1000;

  if (!shouldRender) {
    // Render placeholder for pages outside buffer
    return (
      <div
        data-page-num={pageNum}
        className="relative mb-1 shadow-lg bg-neutral-100 dark:bg-neutral-800"
        style={{ width: `${width}px`, height: `${height}px` }}
      />
    );
  }

  return (
    <div
      data-page-num={pageNum}
      className="relative mb-1 shadow-lg transition-opacity duration-200"
      style={{ width: `${width}px`, minHeight: `${height}px` }}
    >
      {isLoading && (
        <div
          className="absolute inset-0 bg-neutral-100 dark:bg-neutral-800 animate-pulse flex items-center justify-center"
          style={{ width: `${width}px`, height: `${height}px` }}
        >
          <span className="text-neutral-400 dark:text-neutral-600 text-sm">
            Loading page {pageNum}...
          </span>
        </div>
      )}

      {error && (
        <div
          className="absolute inset-0 bg-red-50 dark:bg-red-900/20 border-2 border-red-300 dark:border-red-700 flex items-center justify-center"
          style={{ width: `${width}px`, height: `${height}px` }}
        >
          <div className="text-center p-4">
            <p className="text-red-700 dark:text-red-400 font-semibold mb-2">
              Error loading page {pageNum}
            </p>
            <p className="text-red-600 dark:text-red-500 text-sm">{error}</p>
          </div>
        </div>
      )}

      <div className="relative">
        <canvas
          ref={canvasRef}
          className={`block ${isLoading || error ? "invisible" : "visible"}`}
        />
        {/* Text layer for text selection (hidden visually but present for selection) */}
        <div
          ref={textLayerRef}
          className="absolute top-0 left-0 text-layer z-10 text-transparent"
          style={{ width: `${width}px`, height: `${height}px` }}
        />
        {/* Notes overlays - just colored highlights with hover tooltips */}
        {notes.map((n) => {
          const mergedLines = mergeRectsIntoLines(n.rects, width, height);
          const hasText = n.text && n.text.trim().length > 0;
          const isEditing = editingNoteId === n.id;

          return (
            <div key={n.id} className="group">
              {mergedLines.map((line, i) => (
                <div
                  key={`${n.id}-${i}`}

                  className={`absolute rounded-md z-20 ${
                    n.color === "yellow"
                      ? "bg-yellow-300/30"
                      : n.color === "green"
                        ? "bg-emerald-200/30"
                        : "bg-sky-200/30"
                  }`}
                  style={{
                    top: line.top,
                    left: line.left,
                    width: line.width,
                    height: line.height,
                    pointerEvents: "auto",
                  }}
                />
              ))}
              {/* Invisible bridge to connect highlight to tooltip - prevents gap */}
              <div
                className="absolute z-40 pointer-events-auto"
                style={{
                  top: mergedLines[0].top - 40,
                  left: mergedLines[0].left,
                  width: Math.max(mergedLines[0].width, 200),
                  height: 40 + mergedLines[0].height,
                }}
              />
              {/* Show tooltip/edit interface on hover if note has text or when editing */}
              {isEditing ? (
                <div
                  className="absolute bg-white dark:bg-neutral-800 border border-neutral-300 dark:border-neutral-600 rounded-md p-1 shadow-lg z-40 flex gap-2"
                  style={{
                    top: mergedLines[0].top - 30,
                    left: mergedLines[0].left,
                    minWidth: "200px",
                  }}
                >
                  <input
                    autoFocus
                    type="text"
                    value={editingNoteText}
                    onChange={(e) => setEditingNoteText(e.target.value)}
                    onKeyDown={(e) => {
                      if (e.key === "Enter" && onNoteEdit) {
                        onNoteEdit(n.id, editingNoteText);
                        setEditingNoteId(null);
                      } else if (e.key === "Escape") {
                        setEditingNoteId(null);
                      }
                    }}
                    className="flex-1 px-2 py-1 text-xs bg-white dark:bg-neutral-700 border border-neutral-300 dark:border-neutral-600 rounded text-neutral-900 dark:text-neutral-100"
                  />
                  <button
                    onClick={() => {
                      if (onNoteEdit) {
                        onNoteEdit(n.id, editingNoteText);
                      }
                      setEditingNoteId(null);
                    }}
                    className="px-2 py-1 text-xs bg-blue-500 hover:bg-blue-600 text-white rounded"
                    title="Save"
                  >
                    ✓
                  </button>
                  <button
                    onClick={() => setEditingNoteId(null)}
                    className="px-2 py-1 text-xs bg-neutral-200 hover:bg-neutral-300 dark:bg-neutral-700 dark:hover:bg-neutral-600 rounded"
                    title="Cancel"
                  >
                    ✕
                  </button>
                </div>
              ) : (
                <div
                  className="invisible group-hover:visible absolute bg-white dark:bg-neutral-800 border border-neutral-300 dark:border-neutral-600 rounded-md shadow-lg z-40 flex items-center gap-2 pointer-events-auto p-1"
                  style={{
                    top: mergedLines[0].top - 25,
                    left: mergedLines[0].left,
                  }}
                >
                  {hasText && (
                    <span className="p-0.5 text-xs text-neutral-900 dark:text-neutral-100 whitespace-nowrap">
                      {n.text}
                    </span>
                  )}
                  <button
                    onClick={() => {
                      setEditingNoteId(n.id);
                      setEditingNoteText(n.text || "");
                    }}
                    className="p-0.5 text-xs bg-blue-500 hover:bg-blue-600 text-white rounded"
                    title="Edit note"
                  >
                    ✎
                  </button>
                  {onNoteDelete && (
                    <button
                      onClick={() => onNoteDelete(n.id)}
                      className="px-2 py-1 text-xs bg-red-500 hover:bg-red-600 text-white rounded mr-1"
                      title="Delete note"
                    >
                      🗑
                    </button>
                  )}
                </div>
              )}
            </div>
          );
        })}

        {/* Comments: render overline and permanently visible side comment like Google Docs */}
        {comments.map((c) => {
          // Skip comments without rects array (data migration issue)
          if (!c.rects || !Array.isArray(c.rects) || c.rects.length === 0) {
            console.warn("Comment missing rects array:", c.id);
            return null;
          }

          const mergedLines = mergeRectsIntoLines(c.rects, width, height);
          const isEditing = editingCommentId === c.id;

          return (
            <div key={c.id}>
              {/* Overline on text with edge brackets */}
              {mergedLines.map((line, i) => (
                <React.Fragment key={`${c.id}-overline-${i}`}>
                  {/* Horizontal overline bar */}
                  <div
                    className="absolute h-0.5 bg-yellow-500 z-30"
                    style={{
                      top: line.top + 3,
                      left: line.left,
                      width: line.width,
                    }}
                  />
                  {/* Left edge border - extends down halfway */}
                  <div
                    className="absolute w-0.5 bg-yellow-500 z-30"
                    style={{
                      top: line.top + 3,
                      left: line.left,
                      height: `${line.height / 2}px`,
                    }}
                  />
                  {/* Right edge border - extends down halfway */}
                  <div
                    className="absolute w-0.5 bg-yellow-500 z-30"
                    style={{
                      top: line.top + 3,
                      left: line.left + line.width,
                      height: `${line.height / 2}px`,
                    }}
                  />
                </React.Fragment>
              ))}
              {/* Permanently visible side comment (Google Docs style) */}
              <div
                className="absolute bg-yellow-50 dark:bg-yellow-900/20 border border-yellow-300 dark:border-yellow-700 rounded-md p-2 text-xs text-neutral-900 dark:text-neutral-100 shadow-md z-40"
                style={{
                  top: mergedLines[0].top,
                  left: width + 16,
                  width: "200px",
                  maxWidth: "200px",
                }}
              >
                {isEditing ? (
                  <div className="flex flex-col gap-2">
                    <textarea
                      autoFocus
                      value={editingCommentText}
                      onChange={(e) => setEditingCommentText(e.target.value)}
                      onKeyDown={(e) => {
                        if (e.key === "Enter" && e.ctrlKey && onCommentEdit) {
                          onCommentEdit(c.id, editingCommentText);
                          setEditingCommentId(null);
                        } else if (e.key === "Escape") {
                          setEditingCommentId(null);
                        }
                      }}
                      className="w-full px-2 py-1 text-xs bg-white dark:bg-neutral-700 border border-neutral-300 dark:border-neutral-600 rounded text-neutral-900 dark:text-neutral-100 resize-y"
                      rows={5}
                    />
                    <div className="flex gap-1">
                      <button
                        onClick={() => {
                          if (onCommentEdit) {
                            onCommentEdit(c.id, editingCommentText);
                          }
                          setEditingCommentId(null);
                        }}
                        className="flex-1 px-2 py-1 text-xs bg-blue-500 hover:bg-blue-600 text-white rounded"
                        title="Save (Ctrl+Enter)"
                      >
                        Save
                      </button>
                      <button
                        onClick={() => setEditingCommentId(null)}
                        className="flex-1 px-2 py-1 text-xs bg-neutral-200 hover:bg-neutral-300 dark:bg-neutral-700 dark:hover:bg-neutral-600 rounded"
                        title="Cancel (Esc)"
                      >
                        Cancel
                      </button>
                    </div>
                  </div>
                ) : (
                  <>
                    <div className="break-words mb-2">{c.text}</div>
                    <div className="flex gap-1 border-t border-yellow-200 dark:border-yellow-800 pt-2">
                      <button
                        onClick={() => {
                          setEditingCommentId(c.id);
                          setEditingCommentText(c.text);
                        }}
                        className="flex-1 px-2 py-1 text-xs bg-blue-500 hover:bg-blue-600 text-white rounded"
                        title="Edit comment"
                      >
                        Edit
                      </button>
                      {onCommentDelete && (
                        <button
                          onClick={() => onCommentDelete(c.id)}
                          className="flex-1 px-2 py-1 text-xs bg-red-500 hover:bg-red-600 text-white rounded"
                          title="Delete comment"
                        >
                          Delete
                        </button>
                      )}
                    </div>
                  </>
                )}
              </div>
            </div>
          );
        })}
      </div>
    </div>
  );
};<|MERGE_RESOLUTION|>--- conflicted
+++ resolved
@@ -42,28 +42,20 @@
   onRender,
   notes = [],
   comments = [],
-<<<<<<< HEAD
-
-=======
   onNoteDelete,
   onNoteEdit,
   onCommentDelete,
   onCommentEdit,
->>>>>>> 81043713
 }) => {
   const canvasRef = useRef<HTMLCanvasElement>(null);
   const textLayerRef = useRef<HTMLDivElement>(null);
   const [isLoading, setIsLoading] = useState(true);
   const [error, setError] = useState<string | null>(null);
   const renderedScaleRef = useRef<number>(0);
-<<<<<<< HEAD
-
-=======
   const [editingNoteId, setEditingNoteId] = useState<string | null>(null);
   const [editingNoteText, setEditingNoteText] = useState("");
   const [editingCommentId, setEditingCommentId] = useState<string | null>(null);
   const [editingCommentText, setEditingCommentText] = useState("");
->>>>>>> 81043713
   const targetScaleRef = useRef<number>(0);
   const renderTimeoutRef = useRef<NodeJS.Timeout | null>(null);
   const lastCSSScaleRef = useRef<number>(0);
@@ -167,15 +159,6 @@
 
     const canvas = canvasRef.current!;
 
-    // Skip re-render if scale hasn't changed significantly (avoid flashing)
-    if (
-      renderedScaleRef.current > 0 &&
-      Math.abs(renderedScaleRef.current - scale) < 0.01
-    ) {
-      setIsLoading(false);
-      return;
-    }
-
     // If we've never rendered this page, do a full render
     if (!renderedScaleRef.current || renderedScaleRef.current === 0) {
       const doFullRender = async () => {
@@ -368,7 +351,6 @@
               {mergedLines.map((line, i) => (
                 <div
                   key={`${n.id}-${i}`}
-
                   className={`absolute rounded-md z-20 ${
                     n.color === "yellow"
                       ? "bg-yellow-300/30"

--- conflicted
+++ resolved
@@ -52,16 +52,13 @@
   const [isLoading, setIsLoading] = useState(true);
   const [error, setError] = useState<string | null>(null);
   const renderedScaleRef = useRef<number>(0);
-<<<<<<< HEAD
   const [editingNoteId, setEditingNoteId] = useState<string | null>(null);
   const [editingNoteText, setEditingNoteText] = useState("");
   const [editingCommentId, setEditingCommentId] = useState<string | null>(null);
   const [editingCommentText, setEditingCommentText] = useState("");
-=======
   const targetScaleRef = useRef<number>(0);
   const renderTimeoutRef = useRef<NodeJS.Timeout | null>(null);
   const lastCSSScaleRef = useRef<number>(0);
->>>>>>> 08096099
 
   // Rendering page component
 

--- conflicted
+++ resolved
@@ -170,16 +170,16 @@
     // Viewer is requesting terms for a specific page (cache miss)
     const { page, docHash } = message.payload;
     const tabId = sender.tab?.id;
-    
+
     if (tabId) {
       console.log(`[REQUEST_PAGE_TERMS] Viewer requesting terms for page ${page}`);
-      
+
       // Remove this page from processed set to allow re-processing
       const processedSet = processedPages.get(tabId);
       if (processedSet) {
         processedSet.delete(page);
       }
-      
+
       // Get the viewer state to extract text
       const state = viewerStates.get(tabId);
       if (state && state.docHash === docHash) {
@@ -213,40 +213,35 @@
         lastUpdate: Date.now(),
       };
       viewerStates.set(tabId, state);
-<<<<<<< HEAD
-
-      // Extract terms from visible text only if it has changed
-=======
-      
+
       // Extract terms only when the current page changes (real page transition)
->>>>>>> 8c4a5713
       if (state.visibleText && state.visibleText.length > 0) {
         const previousPage = lastExtractedPage.get(tabId);
         if (previousPage !== state.currentPage) {
           console.log(`[UPDATE_VIEWER_STATE] Page changed from ${previousPage || 'none'} to ${state.currentPage} for tab ${tabId}`);
           lastExtractedPage.set(tabId, state.currentPage);
-          
+
           // Initialize processed pages set if needed
           if (!processedPages.has(tabId)) {
             processedPages.set(tabId, new Set());
           }
-          
+
           // Clean up processed pages cache: only keep current ±2 pages to save memory
           const pagesToKeep = new Set<number>();
           for (let i = Math.max(1, state.currentPage - 2); i <= Math.min(state.totalPages, state.currentPage + 2); i++) {
             pagesToKeep.add(i);
           }
-          
+
           const processedSet = processedPages.get(tabId)!;
           for (const page of Array.from(processedSet)) {
             if (!pagesToKeep.has(page)) {
               processedSet.delete(page);
             }
           }
-          
+
           // Process current page first (priority)
           processPageTerms(tabId, state.currentPage, state);
-          
+
           // Pre-process adjacent pages (prev and next) for caching
           if (state.currentPage > 1) {
             processPageTerms(tabId, state.currentPage - 1, state, true);
@@ -266,7 +261,7 @@
     // Handle summarize selection from context menu
     const { text, docHash } = message.payload;
     console.log(`[EXPLAIN_SELECTION] Received request for text: "${text.substring(0, 50)}..."`);
-    
+
     // Handle async operation properly
     (async () => {
       try {
@@ -312,14 +307,14 @@
       console.error('[EXPLAIN_SELECTION] Unhandled error:', error);
       sendResponse({ success: false, error: error.message || 'Unknown error' });
     });
-    
+
     return true; // Indicate async response
   }
 
   if (message.type === 'CHAT_QUERY') {
     const { query, docHash } = message.payload;
     console.log(`[background] Received CHAT_QUERY for query: "${query.substring(0, 50)}..."`);
-    
+
     (async () => {
       try {
         // Ensure offscreen document exists
@@ -361,7 +356,7 @@
         sendResponse({ success: false, error: error.message || 'Unknown error' });
       }
     })();
-    
+
     return true; // Indicate async response
   }
 });
@@ -370,16 +365,16 @@
 async function processPageTerms(tabId: number, pageNum: number, state: ViewerState, isAdjacentPage: boolean = false) {
   const pageSet = processedPages.get(tabId);
   if (!pageSet) return;
-  
+
   // Skip if this page has already been processed
   if (pageSet.has(pageNum)) {
     console.log(`[processPageTerms] Page ${pageNum} already processed for tab ${tabId}, skipping`);
     return;
   }
-  
+
   // Mark as processed
   pageSet.add(pageNum);
-  
+
   // For current page, use existing visible text
   // For adjacent pages, we'd need to request their text - for now, we'll skip adjacent if no text
   if (pageNum === state.currentPage && state.visibleText) {
@@ -396,11 +391,6 @@
 // Helper function to extract terms using offscreen document
 async function extractTermsFromText(passage: string, fileName: string, currentPage: number, docHash: string) {
   try {
-<<<<<<< HEAD
-    console.log(`[extractTerms] Extracting terms for tab ${tabId}, page ${currentPage}`);
-
-=======
->>>>>>> 8c4a5713
     // Ensure offscreen document exists
     let offscreenExists = false;
     try {
@@ -435,12 +425,7 @@
     if (response.success && response.result) {
       console.log(`[extractTerms] Successfully extracted ${response.result.terms.length} terms for "${fileName}" page ${currentPage}:`);
       console.log(`  Terms: ${response.result.terms.join(', ')}`);
-<<<<<<< HEAD
-      console.log(`  Total terms: ${response.result.terms.length}`);
-
-=======
-      
->>>>>>> 8c4a5713
+
       // Find sections for each term
       if (response.result.terms.length > 0) {
         await findSectionsForTerms(response.result.terms, docHash, fileName, currentPage);
@@ -483,16 +468,7 @@
           console.log(`  • ${result.term} → No section found`);
         }
       }
-<<<<<<< HEAD
-
-      // Summary
-      const termsWithSections = response.results.filter((r: any) => r.tocItem).length;
-      const termsWithChunks = response.results.filter((r: any) => r.matchedChunkId).length;
-      console.log(`[findSections] Found sections for ${termsWithSections}/${terms.length} terms (${termsWithChunks} with chunk context)`);
-
-=======
-      
->>>>>>> 8c4a5713
+
       // Generate summaries for all terms
       await summarizeTerms(response.results, docHash, fileName, currentPage);
     } else {
@@ -506,11 +482,6 @@
 // Helper function to generate summaries for terms
 async function summarizeTerms(termsWithSections: any[], docHash: string, fileName: string, currentPage: number) {
   try {
-<<<<<<< HEAD
-    console.log(`[summarize] Generating summaries for ${termsWithSections.length} terms in "${fileName}" page ${currentPage}`);
-
-=======
->>>>>>> 8c4a5713
     // Send message to offscreen document to generate summaries
     const response = await chrome.runtime.sendMessage({
       type: 'SUMMARIZE_TERMS',
@@ -519,12 +490,7 @@
 
     if (response.success && response.summaries) {
       console.log(`[summarize] Successfully generated summaries for "${fileName}" page ${currentPage}:`);
-<<<<<<< HEAD
-      console.log('═══════════════════════════════════════════════════════');
-
-=======
-      
->>>>>>> 8c4a5713
+
       // Log each term summary
       for (const summary of response.summaries) {
         console.log(`\n📚 Term: ${summary.term}`);
@@ -540,17 +506,12 @@
         console.log(`   2. ${summary.explanation2}`);
         console.log(`   3. ${summary.explanation3}`);
       }
-<<<<<<< HEAD
-
-      console.log('\n═══════════════════════════════════════════════════════');
-      console.log(`[summarize] Generated ${response.summaries.length} summaries`);
-=======
-      
+
       // Send summaries to the viewer tab for display
       const viewerTab = Array.from(viewerStates.entries()).find(
         ([_, state]) => state.docHash === docHash
       );
-      
+
       if (viewerTab) {
         const [tabId] = viewerTab;
         try {
@@ -563,8 +524,7 @@
           console.error(`[summarize] Failed to send summaries to tab ${tabId}:`, error);
         }
       }
-    
->>>>>>> 8c4a5713
+
     } else {
       console.warn('[summarize] Failed to generate summaries:', response.error);
     }

--- conflicted
+++ resolved
@@ -6,12 +6,8 @@
 // v3: Added highlights
 // v4: Added notes (with rects array)
 // v5: Added comments object store
-<<<<<<< HEAD
-const DB_VERSION = 5;
-=======
 // v6: Added chunkEmbeddings
 const DB_VERSION = 6;
->>>>>>> 3c75d3b9
 
 export interface DocRecord {
   docHash: string;
@@ -192,8 +188,6 @@
           commentsStore.createIndex('by-docHash', 'docHash');
           commentsStore.createIndex('by-page', ['docHash', 'page']);
           console.log('[DB] Created comments store');
-<<<<<<< HEAD
-=======
         }
       }
 
@@ -205,7 +199,6 @@
           embeddingsStore.createIndex('by-docHash', 'docHash');
           embeddingsStore.createIndex('by-chunkId', 'chunkId');
           console.log('[DB] Created chunkEmbeddings store');
->>>>>>> 3c75d3b9
         }
       }
     },
@@ -346,34 +339,6 @@
   await tx.done;
 }
 
-<<<<<<< HEAD
-// Comment operations
-export async function putComment(comment: CommentRecord): Promise<void> {
-  const db = await getDB();
-  await db.put('comments', comment);
-}
-
-export async function getComment(id: string): Promise<CommentRecord | undefined> {
-  const db = await getDB();
-  return db.get('comments', id);
-}
-
-export async function getCommentsByDoc(docHash: string): Promise<CommentRecord[]> {
-  const db = await getDB();
-  return db.getAllFromIndex('comments', 'by-docHash', docHash);
-}
-
-export async function deleteComment(id: string): Promise<void> {
-  const db = await getDB();
-  await db.delete('comments', id);
-}
-
-export async function deleteCommentsByDoc(docHash: string): Promise<void> {
-  const db = await getDB();
-  const comments = await getCommentsByDoc(docHash);
-  const tx = db.transaction('comments', 'readwrite');
-  await Promise.all(comments.map(c => tx.store.delete(c.id)));
-=======
 // Chunk Embedding operations
 export async function putChunkEmbedding(embedding: ChunkEmbeddingRecord): Promise<void> {
   const db = await getDB();
@@ -474,7 +439,6 @@
   const embeddings = await getChunkEmbeddingsByDoc(docHash);
   const tx = db.transaction('chunkEmbeddings', 'readwrite');
   await Promise.all(embeddings.map(e => tx.store.delete(e.id)));
->>>>>>> 3c75d3b9
   await tx.done;
 }
 
